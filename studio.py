--- conflicted
+++ resolved
@@ -12,18 +12,14 @@
 import torch
 import datetime
 
-<<<<<<< HEAD
-# os.environ['HF_HOME'] = os.path.abspath(os.path.realpath(os.path.join(os.path.dirname(__file__), './hf_download')))
-=======
 # Version information
 from modules.version import APP_VERSION
 
 # Set environment variables
-os.environ['HF_HOME'] = os.path.abspath(os.path.realpath(os.path.join(os.path.dirname(__file__), './hf_download')))
+# os.environ['HF_HOME'] = os.path.abspath(os.path.realpath(os.path.join(os.path.dirname(__file__), './hf_download')))
 os.environ['TOKENIZERS_PARALLELISM'] = 'false'  # Prevent tokenizers parallelism warning
 
 
->>>>>>> 426db4d4
 
 import gradio as gr
 from PIL import Image
@@ -302,829 +298,8 @@
         prompt_embedding_cache[prompt] = (llama_vec.cpu(), llama_attention_mask.cpu() if llama_attention_mask is not None else None, clip_l_pooler.cpu())
         # Return embeddings already on the target device (as encode_prompt_conds uses the model's device)
         return llama_vec, llama_attention_mask, clip_l_pooler
-<<<<<<< HEAD
-        
-@torch.no_grad()
-def worker(
-    model_type,
-    input_image,
-    end_frame_image,     # NEW: The end frame image (numpy array or None)
-    end_frame_strength,  # NEW: Influence of the end frame
-    prompt_text, 
-    n_prompt, 
-    seed, 
-    total_second_length, 
-    latent_window_size,
-    steps, 
-    cfg, 
-    gs, 
-    rs, 
-    use_teacache, 
-    teacache_num_steps, 
-    teacache_rel_l1_thresh,
-    blend_sections, 
-    latent_type,
-    selected_loras,
-    has_input_image,
-    lora_values=None, 
-    job_stream=None,
-    output_dir=None,
-    metadata_dir=None,
-    input_files_dir=None,  # Add input_files_dir parameter
-    input_image_path=None,  # Add input_image_path parameter
-    end_frame_image_path=None,  # Add end_frame_image_path parameter
-    resolutionW=640,  # Add resolution parameter with default value
-    resolutionH=640,
-    lora_loaded_names=[]
-):
-    global high_vram, current_generator, args
-       
-    # Ensure any existing LoRAs are unloaded from the current generator
-    if current_generator is not None:
-        print("Unloading any existing LoRAs before starting new job")
-        current_generator.unload_loras()
-        import gc
-        gc.collect()
-        if torch.cuda.is_available():
-            torch.cuda.empty_cache()
-    
-    stream_to_use = job_stream if job_stream is not None else stream
-
-    total_latent_sections = (total_second_length * 30) / (latent_window_size * 4)
-    total_latent_sections = int(max(round(total_latent_sections), 1))
-
-    # --- Total progress tracking ---
-    total_steps = total_latent_sections * steps  # Total diffusion steps over all segments
-    step_durations = []  # Rolling history of recent step durations for ETA
-    last_step_time = time.time()
-
-    # Parse the timestamped prompt with boundary snapping and reversing
-    # prompt_text should now be the original string from the job queue
-    prompt_sections = parse_timestamped_prompt(prompt_text, total_second_length, latent_window_size, model_type)
-    job_id = generate_timestamp()
-
-    stream_to_use.output_queue.push(('progress', (None, '', make_progress_bar_html(0, 'Starting ...'))))
-
-    try:
-        if not high_vram:
-            # Unload everything *except* the potentially active transformer
-            unload_complete_models(text_encoder, text_encoder_2, image_encoder, vae)
-            if current_generator is not None and current_generator.transformer is not None:
-                offload_model_from_device_for_memory_preservation(current_generator.transformer, target_device=gpu, preserved_memory_gb=8)
-
-        # --- Model Loading / Switching ---
-        print(f"Worker starting for model type: {model_type}")
-        
-        # Create the appropriate model generator
-        new_generator = create_model_generator(
-            model_type,
-            text_encoder=text_encoder,
-            text_encoder_2=text_encoder_2,
-            tokenizer=tokenizer,
-            tokenizer_2=tokenizer_2,
-            vae=vae,
-            image_encoder=image_encoder,
-            feature_extractor=feature_extractor,
-            high_vram=high_vram,
-            prompt_embedding_cache=prompt_embedding_cache,
-            offline=False,
-            settings=settings
-        )
-        
-        # Update the global generator
-        current_generator = new_generator
-        
-        # Load the transformer model
-        current_generator.load_model()
-        
-        # Ensure the model has no LoRAs loaded
-        print(f"Ensuring {model_type} model has no LoRAs loaded")
-        current_generator.unload_loras()
-
-        # Pre-encode all prompts
-        stream_to_use.output_queue.push(('progress', (None, '', make_progress_bar_html(0, 'Text encoding all prompts...'))))
-
-        if not high_vram:
-            fake_diffusers_current_device(text_encoder, gpu)
-            load_model_as_complete(text_encoder_2, target_device=gpu)
-
-        # PROMPT BLENDING: Pre-encode all prompts and store in a list in order
-        unique_prompts = []
-        for section in prompt_sections:
-            if section.prompt not in unique_prompts:
-                unique_prompts.append(section.prompt)
-
-        encoded_prompts = {}
-        for prompt in unique_prompts:
-            # Use the helper function for caching and encoding
-            llama_vec, llama_attention_mask, clip_l_pooler = get_cached_or_encode_prompt(
-                prompt, text_encoder, text_encoder_2, tokenizer, tokenizer_2, gpu
-            )
-            encoded_prompts[prompt] = (llama_vec, llama_attention_mask, clip_l_pooler)
-
-        # PROMPT BLENDING: Build a list of (start_section_idx, prompt) for each prompt
-        prompt_change_indices = []
-        last_prompt = None
-        for idx, section in enumerate(prompt_sections):
-            if section.prompt != last_prompt:
-                prompt_change_indices.append((idx, section.prompt))
-                last_prompt = section.prompt
-
-        # Encode negative prompt
-        if cfg == 1:
-            llama_vec_n, llama_attention_mask_n, clip_l_pooler_n = (
-                torch.zeros_like(encoded_prompts[prompt_sections[0].prompt][0]),
-                torch.zeros_like(encoded_prompts[prompt_sections[0].prompt][1]),
-                torch.zeros_like(encoded_prompts[prompt_sections[0].prompt][2])
-            )
-        else:
-             # Use the helper function for caching and encoding negative prompt
-            # Ensure n_prompt is a string
-            n_prompt_str = str(n_prompt) if n_prompt is not None else ""
-            llama_vec_n, llama_attention_mask_n, clip_l_pooler_n = get_cached_or_encode_prompt(
-                n_prompt_str, text_encoder, text_encoder_2, tokenizer, tokenizer_2, gpu
-            )
-
-        # Processing input image or video
-        if model_type == "Video":
-            stream_to_use.output_queue.push(('progress', (None, '', make_progress_bar_html(0, 'Video processing ...'))))
-            # For Video model, input_image is actually a video path
-            # We'll handle the video processing in the VideoModelGenerator
-            # Just set default values for now
-            # Ensure resolutionH and resolutionW are integers
-            resH = int(resolutionH) if isinstance(resolutionH, (int, float)) else 640
-            resW = int(resolutionW) if isinstance(resolutionW, (int, float)) else 640
-            height, width = find_nearest_bucket(resH, resW, resolution=(resH+resW)/2)
-            input_image_np = None  # Will be set by the VideoModelGenerator
-            
-            if settings.get("save_metadata"):
-                metadata_dict = {
-                    "prompt": prompt_text, # Use the original string
-                    "seed": seed,
-                    "total_second_length": total_second_length,
-                    "steps": steps,
-                    "cfg": cfg,
-                    "gs": gs,
-                    "rs": rs,
-                    "latent_type": latent_type,
-                    "blend_sections": blend_sections,
-                    "latent_window_size": latent_window_size,
-                    "timestamp": time.time(),
-                    "resolutionW": resolutionW,
-                    "resolutionH": resolutionH,
-                    "model_type": model_type,
-                    "video_path": input_image  # Save the video path
-                }
-                
-                # Create a placeholder image for the video
-                placeholder_img = Image.new('RGB', (width, height), (0, 0, 128))  # Blue for video
-                placeholder_img.save(os.path.join(metadata_dir, f'{job_id}.png'))
-                
-                with open(os.path.join(metadata_dir, f'{job_id}.json'), 'w') as f:
-                    json.dump(metadata_dict, f, indent=2)
-        else:
-            # Regular image processing
-            stream_to_use.output_queue.push(('progress', (None, '', make_progress_bar_html(0, 'Image processing ...'))))
-
-            H, W, _ = input_image.shape
-            height, width = find_nearest_bucket(H, W, resolution=resolutionW if has_input_image else (resolutionH+resolutionW)/2)
-            input_image_np = resize_and_center_crop(input_image, target_width=width, target_height=height)
-
-            if settings.get("save_metadata"):
-                metadata = PngInfo()
-                # prompt_text should be a string here now
-                metadata.add_text("prompt", prompt_text)
-                metadata.add_text("seed", str(seed))
-                Image.fromarray(input_image_np).save(os.path.join(metadata_dir, f'{job_id}.png'), pnginfo=metadata)
-
-                metadata_dict = {
-                    "prompt": prompt_text, # Use the original string
-                    "seed": seed,
-                    "total_second_length": total_second_length,
-                    "steps": steps,
-                    "cfg": cfg,
-                    "gs": gs,
-                    "rs": rs,
-                    "latent_type" : latent_type,
-                    "blend_sections": blend_sections,
-                    "latent_window_size": latent_window_size,
-                    "timestamp": time.time(),
-                    "resolutionW": resolutionW,  # Add resolution to metadata
-                    "resolutionH": resolutionH,
-                    "model_type": model_type,  # Add model type to metadata
-                    "end_frame_strength": end_frame_strength if end_frame_image is not None else None,
-                    "end_frame_used": True if end_frame_image is not None else False,                    
-                }
-            # Add LoRA information to metadata if LoRAs are used and metadata saving is enabled
-            if settings.get("save_metadata"):
-                def ensure_list(x):
-                    if isinstance(x, list):
-                        return x
-                    elif x is None:
-                        return []
-                    else:
-                        return [x]
-
-                selected_loras = ensure_list(selected_loras)
-                lora_values = ensure_list(lora_values)
-
-                if selected_loras and len(selected_loras) > 0:
-                    lora_data = {}
-                    for lora_name in selected_loras:
-                        try:
-                            idx = lora_loaded_names.index(lora_name)
-                            weight = lora_values[idx] if lora_values and idx < len(lora_values) else 1.0
-                            if isinstance(weight, list):
-                                weight_value = weight[0] if weight and len(weight) > 0 else 1.0
-                            else:
-                                weight_value = weight
-                            lora_data[lora_name] = float(weight_value)
-                        except ValueError:
-                            lora_data[lora_name] = 1.0
-                    metadata_dict["loras"] = lora_data
-
-                    with open(os.path.join(metadata_dir, f'{job_id}.json'), 'w') as f:
-                        json.dump(metadata_dict, f, indent=2)
-                else:
-                    # Always save metadata even if no LoRAs are used
-                    with open(os.path.join(metadata_dir, f'{job_id}.json'), 'w') as f:
-                        json.dump(metadata_dict, f, indent=2)
-                    
-                    Image.fromarray(input_image_np).save(os.path.join(metadata_dir, f'{job_id}.png'))
-
-        # Process video input for Video model
-        if model_type == "Video":
-            # For Video model, we'll handle the video processing in the VideoModelGenerator
-            stream_to_use.output_queue.push(('progress', (None, '', make_progress_bar_html(0, 'Video encoding ...'))))
-            
-            # Encode the video using the VideoModelGenerator
-            # Get input_files_dir from settings
-            input_files_dir = settings.get("input_files_dir")
-            
-            # Encode the video using the VideoModelGenerator
-            start_latent, input_image_np, video_latents, fps, height, width, input_video_pixels = current_generator.video_encode(
-                video_path=input_image,
-                resolution=resolutionW,
-                no_resize=False,
-                vae_batch_size=16,
-                device=gpu,
-                input_files_dir=input_files_dir
-            )
-            
-            # CLIP Vision encoding for the first frame
-            stream_to_use.output_queue.push(('progress', (None, '', make_progress_bar_html(0, 'CLIP Vision encoding ...'))))
-            
-            if not high_vram:
-                load_model_as_complete(image_encoder, target_device=gpu)
-                
-            image_encoder_output = hf_clip_vision_encode(input_image_np, feature_extractor, image_encoder)
-            image_encoder_last_hidden_state = image_encoder_output.last_hidden_state
-            
-            # Store the input video pixels and latents for later use
-            input_video_pixels = input_video_pixels.cpu()
-            video_latents = video_latents.cpu()
-            
-            # For Video model, we need to ensure the generation starts from the end of the input video
-            # First, store the video latents
-            video_latents_cpu = video_latents.cpu()
-            
-            # Store the last frame of the video latents as start_latent for the model
-            start_latent = video_latents_cpu[:, :, -1:].cpu()
-            print(f"Using last frame of input video as start_latent. Shape: {start_latent.shape}")
-            
-            # Initialize history_latents with the entire video latents
-            # This provides full context for the model to generate a coherent continuation
-            # We'll use the last frame as the starting point for generation
-            history_latents = current_generator.prepare_history_latents(height, width)
-            
-            # Copy the video latents into the history_latents tensor
-            # This ensures the model has access to the full video context
-            video_frames = video_latents_cpu.shape[2]
-            if video_frames > 0:
-                # Calculate how many frames we can copy (limited by history_latents size)
-                max_frames = min(video_frames, history_latents.shape[2] - 1)  # Leave room for start_latent
-                if max_frames > 0:
-                    # Copy the last max_frames frames from the video latents
-                    history_latents[:, :, 1:max_frames+1, :, :] = video_latents_cpu[:, :, -max_frames:, :, :]
-                    print(f"Copied {max_frames} frames from video latents to history_latents")
-                
-                # Always put the last frame at position 0 (this is what the model will extend from)
-                history_latents[:, :, 0:1, :, :] = start_latent
-                print(f"Placed last frame of video at position 0 in history_latents")
-            
-            print(f"Initialized history_latents with video context. Shape: {history_latents.shape}")
-            
-            # Initialize total_generated_latent_frames for Video model
-            # For Video model, we start with 0 since we'll be adding to the end of the video
-            total_generated_latent_frames = 0
-            
-            # Store the number of frames in the input video for later use
-            input_video_frame_count = video_latents.shape[2]
-        else:
-            # Regular image processing
-            input_image_pt = torch.from_numpy(input_image_np).float() / 127.5 - 1
-            input_image_pt = input_image_pt.permute(2, 0, 1)[None, :, None]
-
-            # VAE encoding
-            stream_to_use.output_queue.push(('progress', (None, '', make_progress_bar_html(0, 'VAE encoding ...'))))
-
-            if not high_vram:
-                load_model_as_complete(vae, target_device=gpu)
-
-            start_latent = vae_encode(input_image_pt, vae)
-
-            # CLIP Vision
-            stream_to_use.output_queue.push(('progress', (None, '', make_progress_bar_html(0, 'CLIP Vision encoding ...'))))
-
-            if not high_vram:
-                load_model_as_complete(image_encoder, target_device=gpu)
-
-            image_encoder_output = hf_clip_vision_encode(input_image_np, feature_extractor, image_encoder)
-            image_encoder_last_hidden_state = image_encoder_output.last_hidden_state
-
-        # VAE encode end_frame_image if provided
-        end_frame_latent = None
-        if model_type == "Original with Endframe" and end_frame_image is not None:
-            print(f"Processing end frame for {model_type} model...")
-            if not isinstance(end_frame_image, np.ndarray):
-                print(f"Warning: end_frame_image is not a numpy array (type: {type(end_frame_image)}). Attempting conversion or skipping.")
-                try:
-                    end_frame_image = np.array(end_frame_image)
-                except Exception as e_conv:
-                    print(f"Could not convert end_frame_image to numpy array: {e_conv}. Skipping end frame.")
-                    end_frame_image = None
-            
-            if end_frame_image is not None:
-                # Use the main job's target width/height (bucket dimensions) for the end frame
-                # `width` and `height` should be available from the start_image processing
-                end_frame_np = resize_and_center_crop(end_frame_image, target_width=width, target_height=height)
-                
-                if settings.get("save_metadata"): # Save processed end frame for debugging
-                     Image.fromarray(end_frame_np).save(os.path.join(metadata_dir, f'{job_id}_end_frame_processed.png'))
-                
-                end_frame_pt = torch.from_numpy(end_frame_np).float() / 127.5 - 1
-                end_frame_pt = end_frame_pt.permute(2, 0, 1)[None, :, None] # VAE expects [B, C, F, H, W]
-                
-                if not high_vram: load_model_as_complete(vae, target_device=gpu) # Ensure VAE is loaded
-                end_frame_latent = vae_encode(end_frame_pt, vae)
-                print("End frame VAE encoded.")
-                # VAE will be offloaded later if not high_vram, after prompt dtype conversions.
-        
-        if not high_vram: # Offload VAE and image_encoder if they were loaded
-            offload_model_from_device_for_memory_preservation(vae, target_device=gpu, preserved_memory_gb=settings.get("gpu_memory_preservation"))
-            offload_model_from_device_for_memory_preservation(image_encoder, target_device=gpu, preserved_memory_gb=settings.get("gpu_memory_preservation"))
-        
-        # Dtype
-        for prompt_key in encoded_prompts:
-            llama_vec, llama_attention_mask, clip_l_pooler = encoded_prompts[prompt_key]
-            llama_vec = llama_vec.to(current_generator.transformer.dtype)
-            clip_l_pooler = clip_l_pooler.to(current_generator.transformer.dtype)
-            encoded_prompts[prompt_key] = (llama_vec, llama_attention_mask, clip_l_pooler)
-
-        llama_vec_n = llama_vec_n.to(current_generator.transformer.dtype)
-        clip_l_pooler_n = clip_l_pooler_n.to(current_generator.transformer.dtype)
-        image_encoder_last_hidden_state = image_encoder_last_hidden_state.to(current_generator.transformer.dtype)
-
-        # Sampling
-        stream_to_use.output_queue.push(('progress', (None, '', make_progress_bar_html(0, 'Start sampling ...'))))
-
-        rnd = torch.Generator("cpu").manual_seed(seed)
-        num_frames = latent_window_size * 4 - 3
-
-        # Initialize history latents based on model type
-        if model_type != "Video":  # Skip for Video model as we already initialized it
-            history_latents = current_generator.prepare_history_latents(height, width)
-            
-            # For F1 model, initialize with start latent
-            if model_type == "F1":
-                history_latents = current_generator.initialize_with_start_latent(history_latents, start_latent)
-                total_generated_latent_frames = 1  # Start with 1 for F1 model since it includes the first frame
-            elif model_type == "Original" or model_type == "Original with Endframe":
-                total_generated_latent_frames = 0
-
-        history_pixels = None
-        
-        # Get latent paddings from the generator
-        latent_paddings = current_generator.get_latent_paddings(total_latent_sections)
-
-        # PROMPT BLENDING: Track section index
-        section_idx = 0
-
-        # Load LoRAs if selected
-        if selected_loras:
-            stream_to_use.output_queue.push(('progress', (None, '', make_progress_bar_html(0, 'Loading LoRAs...'))))
-            current_generator.load_loras(selected_loras, lora_folder_from_settings, lora_loaded_names, lora_values)
-
-        # --- Callback for progress ---
-        def callback(d):
-            nonlocal last_step_time, step_durations
-            
-            # Check for cancellation signal
-            if stream_to_use.input_queue.top() == 'end':
-                print("Cancellation signal detected in callback")
-                return 'cancel'  # Return a signal that will be checked in the sampler
-                
-            now_time = time.time()
-            # Record duration between diffusion steps (skip first where duration may include setup)
-            if last_step_time is not None:
-                step_delta = now_time - last_step_time
-                if step_delta > 0:
-                    step_durations.append(step_delta)
-                    if len(step_durations) > 30:  # Keep only recent 30 steps
-                        step_durations.pop(0)
-            last_step_time = now_time
-            avg_step = sum(step_durations) / len(step_durations) if step_durations else 0.0
-
-            preview = d['denoised']
-            preview = vae_decode_fake(preview)
-            preview = (preview * 255.0).detach().cpu().numpy().clip(0, 255).astype(np.uint8)
-            preview = einops.rearrange(preview, 'b c t h w -> (b h) (t w) c')
-
-            # --- Progress & ETA logic ---
-            # Current segment progress
-            current_step = d['i'] + 1
-            percentage = int(100.0 * current_step / steps)
-
-            # Total progress
-            total_steps_done = section_idx * steps + current_step
-            total_percentage = int(100.0 * total_steps_done / total_steps)
-
-            # ETA calculations
-            def fmt_eta(sec):
-                try:
-                    return str(datetime.timedelta(seconds=int(sec)))
-                except Exception:
-                    return "--:--"
-
-            segment_eta = (steps - current_step) * avg_step if avg_step else 0
-            total_eta = (total_steps - total_steps_done) * avg_step if avg_step else 0
-
-            segment_hint = f'Sampling {current_step}/{steps}  ETA {fmt_eta(segment_eta)}'
-            total_hint = f'Total {total_steps_done}/{total_steps}  ETA {fmt_eta(total_eta)}'
-
-            # For Video model, add the input video frame count when calculating current position
-            if model_type == "Video":
-                # Calculate the time position including the input video frames
-                input_video_time = input_video_frame_count * 4 / 30  # Convert latent frames to time
-                current_pos = input_video_time + (total_generated_latent_frames * 4 - 3) / 30
-                # Original position is the remaining time to generate
-                original_pos = total_second_length - (total_generated_latent_frames * 4 - 3) / 30
-            else:
-                # For other models, calculate as before
-                current_pos = (total_generated_latent_frames * 4 - 3) / 30
-                original_pos = total_second_length - current_pos
-            
-            # Ensure positions are not negative
-            if current_pos < 0: current_pos = 0
-            if original_pos < 0: original_pos = 0
-
-            hint = segment_hint  # deprecated variable kept to minimise other code changes
-            desc = current_generator.format_position_description(
-                total_generated_latent_frames, 
-                current_pos, 
-                original_pos, 
-                current_prompt
-            )
-
-            progress_data = {
-                'preview': preview,
-                'desc': desc,
-                'html': make_progress_bar_html(percentage, segment_hint) + make_progress_bar_html(total_percentage, total_hint)
-            }
-            if job_stream is not None:
-                job = job_queue.get_job(job_id)
-                if job:
-                    job.progress_data = progress_data
-
-            stream_to_use.output_queue.push(('progress', (preview, desc, make_progress_bar_html(percentage, segment_hint) + make_progress_bar_html(total_percentage, total_hint))))
-
-        # --- Main generation loop ---
-        # `i_section_loop` will be our loop counter for applying end_frame_latent
-        for i_section_loop, latent_padding in enumerate(latent_paddings): # Existing loop structure
-            is_last_section = latent_padding == 0
-            latent_padding_size = latent_padding * latent_window_size
-
-            if stream_to_use.input_queue.top() == 'end':
-                stream_to_use.output_queue.push(('end', None))
-                return
-
-            # Calculate the current time position
-            if model_type == "Video":
-                # For Video model, add the input video time to the current position
-                input_video_time = input_video_frame_count * 4 / 30  # Convert latent frames to time
-                current_time_position = (total_generated_latent_frames * 4 - 3) / 30  # in seconds
-                if current_time_position < 0:
-                    current_time_position = 0.01
-            else:
-                # For other models, calculate as before
-                current_time_position = (total_generated_latent_frames * 4 - 3) / 30  # in seconds
-                if current_time_position < 0:
-                    current_time_position = 0.01
-
-            # Find the appropriate prompt for this section
-            current_prompt = prompt_sections[0].prompt  # Default to first prompt
-            for section in prompt_sections:
-                if section.start_time <= current_time_position and (section.end_time is None or current_time_position < section.end_time):
-                    current_prompt = section.prompt
-                    break
-
-            # PROMPT BLENDING: Find if we're in a blend window
-            blend_alpha = None
-            prev_prompt = current_prompt
-            next_prompt = current_prompt
-
-            # Only try to blend if we have prompt change indices and multiple sections
-            if prompt_change_indices and len(prompt_sections) > 1:
-                for i, (change_idx, prompt) in enumerate(prompt_change_indices):
-                    if section_idx < change_idx:
-                        prev_prompt = prompt_change_indices[i - 1][1] if i > 0 else prompt
-                        next_prompt = prompt
-                        blend_start = change_idx
-                        blend_end = change_idx + blend_sections
-                        if section_idx >= change_idx and section_idx < blend_end:
-                            blend_alpha = (section_idx - change_idx + 1) / blend_sections
-                        break
-                    elif section_idx == change_idx:
-                        # At the exact change, start blending
-                        if i > 0:
-                            prev_prompt = prompt_change_indices[i - 1][1]
-                            next_prompt = prompt
-                            blend_alpha = 1.0 / blend_sections
-                        else:
-                            prev_prompt = prompt
-                            next_prompt = prompt
-                            blend_alpha = None
-                        break
-                else:
-                    # After last change, no blending
-                    prev_prompt = current_prompt
-                    next_prompt = current_prompt
-                    blend_alpha = None
-
-            # Get the encoded prompt for this section
-            if blend_alpha is not None and prev_prompt != next_prompt:
-                # Blend embeddings
-                prev_llama_vec, prev_llama_attention_mask, prev_clip_l_pooler = encoded_prompts[prev_prompt]
-                next_llama_vec, next_llama_attention_mask, next_clip_l_pooler = encoded_prompts[next_prompt]
-                llama_vec = (1 - blend_alpha) * prev_llama_vec + blend_alpha * next_llama_vec
-                llama_attention_mask = prev_llama_attention_mask  # usually same
-                clip_l_pooler = (1 - blend_alpha) * prev_clip_l_pooler + blend_alpha * next_clip_l_pooler
-                print(f"Blending prompts: '{prev_prompt[:30]}...' -> '{next_prompt[:30]}...', alpha={blend_alpha:.2f}")
-            else:
-                llama_vec, llama_attention_mask, clip_l_pooler = encoded_prompts[current_prompt]
-
-            original_time_position = total_second_length - current_time_position
-            if original_time_position < 0:
-                original_time_position = 0
-
-            print(f'latent_padding_size = {latent_padding_size}, is_last_section = {is_last_section}, '
-                  f'time position: {current_time_position:.2f}s (original: {original_time_position:.2f}s), '
-                  f'using prompt: {current_prompt[:60]}...')
-
-            # Apply end_frame_latent to history_latents for Original with Endframe model
-            if model_type == "Original with Endframe" and i_section_loop == 0 and end_frame_latent is not None:
-                print(f"Applying end_frame_latent to history_latents with strength: {end_frame_strength}")
-                actual_end_frame_latent_for_history = end_frame_latent.clone()
-                if end_frame_strength != 1.0: # Only multiply if not full strength
-                    actual_end_frame_latent_for_history = actual_end_frame_latent_for_history * end_frame_strength
-                
-                # Ensure history_latents is on the correct device (usually CPU for this kind of modification if it's init'd there)
-                # and that the assigned tensor matches its dtype.
-                # The `current_generator.prepare_history_latents` initializes it on CPU with float32.
-                if history_latents.shape[2] >= 1: # Check if the 'Depth_slots' dimension is sufficient
-                    history_latents[:, :, 0:1, :, :] = actual_end_frame_latent_for_history.to(
-                        device=history_latents.device, # Assign to history_latents' current device
-                        dtype=history_latents.dtype    # Match history_latents' dtype
-                    )
-                    print("End frame latent applied to history.")
-                else:
-                    print("Warning: history_latents not shaped as expected for end_frame application.")
-            
-            
-            # Prepare indices using the generator
-            clean_latent_indices, latent_indices, clean_latent_2x_indices, clean_latent_4x_indices = current_generator.prepare_indices(latent_padding_size, latent_window_size)
-
-            # Prepare clean latents using the generator
-            clean_latents, clean_latents_2x, clean_latents_4x = current_generator.prepare_clean_latents(start_latent, history_latents)
-            
-            # Print debug info
-            print(f"{model_type} model section {section_idx+1}/{total_latent_sections}, latent_padding={latent_padding}")
-
-            if not high_vram:
-                # Unload VAE etc. before loading transformer
-                unload_complete_models(vae, text_encoder, text_encoder_2, image_encoder)
-                move_model_to_device_with_memory_preservation(current_generator.transformer, target_device=gpu, preserved_memory_gb=settings.get("gpu_memory_preservation"))
-                if selected_loras:
-                    current_generator.move_lora_adapters_to_device(gpu)
-
-            if use_teacache:
-                current_generator.transformer.initialize_teacache(enable_teacache=True, num_steps=teacache_num_steps, rel_l1_thresh=teacache_rel_l1_thresh)
-            else:
-                current_generator.transformer.initialize_teacache(enable_teacache=False)
-
-            generated_latents = sample_hunyuan(
-                transformer=current_generator.transformer,
-                sampler='unipc',
-                width=width,
-                height=height,
-                frames=num_frames,
-                real_guidance_scale=cfg,
-                distilled_guidance_scale=gs,
-                guidance_rescale=rs,
-                num_inference_steps=steps,
-                generator=rnd,
-                prompt_embeds=llama_vec,
-                prompt_embeds_mask=llama_attention_mask,
-                prompt_poolers=clip_l_pooler,
-                negative_prompt_embeds=llama_vec_n,
-                negative_prompt_embeds_mask=llama_attention_mask_n,
-                negative_prompt_poolers=clip_l_pooler_n,
-                device=gpu,
-                dtype=torch.bfloat16,
-                image_embeddings=image_encoder_last_hidden_state,
-                latent_indices=latent_indices,
-                clean_latents=clean_latents,
-                clean_latent_indices=clean_latent_indices,
-                clean_latents_2x=clean_latents_2x,
-                clean_latent_2x_indices=clean_latent_2x_indices,
-                clean_latents_4x=clean_latents_4x,
-                clean_latent_4x_indices=clean_latent_4x_indices,
-                callback=callback,
-            )
-
-            total_generated_latent_frames += int(generated_latents.shape[2])
-            # Update history latents using the generator
-            history_latents = current_generator.update_history_latents(history_latents, generated_latents)
-
-            if not high_vram:
-                if selected_loras:
-                    current_generator.move_lora_adapters_to_device(cpu)
-                offload_model_from_device_for_memory_preservation(current_generator.transformer, target_device=gpu, preserved_memory_gb=8)
-                load_model_as_complete(vae, target_device=gpu)
-
-            # Get real history latents using the generator
-            real_history_latents = current_generator.get_real_history_latents(history_latents, total_generated_latent_frames)
-
-            if history_pixels is None:
-                history_pixels = vae_decode(real_history_latents, vae).cpu()
-            else:
-                section_latent_frames = current_generator.get_section_latent_frames(latent_window_size, is_last_section)
-                overlapped_frames = latent_window_size * 4 - 3
-
-                # Get current pixels using the generator
-                current_pixels = current_generator.get_current_pixels(real_history_latents, section_latent_frames, vae)
-                
-                # Update history pixels using the generator
-                history_pixels = current_generator.update_history_pixels(history_pixels, current_pixels, overlapped_frames)
-                
-                print(f"{model_type} model section {section_idx+1}/{total_latent_sections}, history_pixels shape: {history_pixels.shape}")
-
-            if not high_vram:
-                unload_complete_models()
-
-            output_filename = os.path.join(output_dir, f'{job_id}_{total_generated_latent_frames}.mp4')
-            save_bcthw_as_mp4(history_pixels, output_filename, fps=30, crf=settings.get("mp4_crf"))
-            print(f'Decoded. Current latent shape {real_history_latents.shape}; pixel shape {history_pixels.shape}')
-            stream_to_use.output_queue.push(('file', output_filename))
-
-            if is_last_section:
-                break
-
-            section_idx += 1  # PROMPT BLENDING: increment section index
-
-        # For Video model, concatenate the input video with the generated content
-        if model_type == "Video":
-            print("Concatenating input video with generated content...")
-            # Since the generation happens in reverse order, we need to reverse the history_pixels
-            # before concatenating with the input video
-            print(f"Reversing generated content. Shape before: {history_pixels.shape}")
-            # Reverse the frames along the time dimension (dim=2)
-            reversed_history_pixels = torch.flip(history_pixels, dims=[2])
-            print(f"Shape after reversal: {reversed_history_pixels.shape}")
-            
-            # Get the last frame of the input video and the first frame of the reversed generated video
-            last_input_frame = input_video_pixels[:, :, -1:, :, :]
-            first_gen_frame = reversed_history_pixels[:, :, 0:1, :, :]
-            print(f"Last input frame shape: {last_input_frame.shape}")
-            print(f"First generated frame shape: {first_gen_frame.shape}")
-            
-            # Calculate the difference between the frames
-            frame_diff = first_gen_frame - last_input_frame
-            print(f"Frame difference magnitude: {torch.abs(frame_diff).mean().item()}")
-            
-            # Blend the first few frames of the generated video to create a smoother transition
-            blend_frames = 5  # Number of frames to blend
-            if reversed_history_pixels.shape[2] > blend_frames:
-                print(f"Blending first {blend_frames} frames for smoother transition")
-                for i in range(blend_frames):
-                    # Calculate blend factor (1.0 at frame 0, decreasing to 0.0)
-                    blend_factor = 1.0 - (i / blend_frames)
-                    # Apply correction with decreasing strength
-                    reversed_history_pixels[:, :, i:i+1, :, :] = reversed_history_pixels[:, :, i:i+1, :, :] - frame_diff * blend_factor
-            
-            # Concatenate the input video pixels with the reversed history pixels
-            # The input video should come first, followed by the generated content
-            # This makes the video extend from where the input video ends
-            combined_pixels = torch.cat([input_video_pixels, reversed_history_pixels], dim=2)
-            
-            # Create the final video with both input and generated content
-            output_filename = os.path.join(output_dir, f'{job_id}_final_with_input.mp4')
-            save_bcthw_as_mp4(combined_pixels, output_filename, fps=30, crf=settings.get("mp4_crf"))
-            print(f'Final video with input: {output_filename}')
-            stream_to_use.output_queue.push(('file', output_filename))
-
-        # Unload all LoRAs after generation completed
-        if selected_loras:
-            print("Unloading all LoRAs after generation completed")
-            current_generator.unload_loras()
-            import gc
-            gc.collect()
-            if torch.cuda.is_available():
-                torch.cuda.empty_cache()
-
-    except:
-        traceback.print_exc()
-        # Unload all LoRAs after error
-        if current_generator is not None and selected_loras:
-            print("Unloading all LoRAs after error")
-            current_generator.unload_loras()
-            import gc
-            gc.collect()
-            if torch.cuda.is_available():
-                torch.cuda.empty_cache()
-                
-        stream_to_use.output_queue.push(('error', f"Error during generation: {traceback.format_exc()}"))
-        if not high_vram:
-            # Ensure all models including the potentially active transformer are unloaded on error
-            unload_complete_models(
-                text_encoder, text_encoder_2, image_encoder, vae, 
-                current_generator.transformer if current_generator else None
-            )
-
-    if settings.get("clean_up_videos"):
-        try:
-            video_files = [
-                f for f in os.listdir(output_dir)
-                if f.startswith(f"{job_id}_") and f.endswith(".mp4")
-            ]
-            print(f"Video files found for cleanup: {video_files}")
-            if video_files:
-                def get_frame_count(filename):
-                    try:
-                        # Handles filenames like jobid_123.mp4
-                        return int(filename.replace(f"{job_id}_", "").replace(".mp4", ""))
-                    except Exception:
-                        return -1
-                video_files_sorted = sorted(video_files, key=get_frame_count)
-                print(f"Sorted video files: {video_files_sorted}")
-                final_video = video_files_sorted[-1]
-                for vf in video_files_sorted[:-1]:
-                    full_path = os.path.join(output_dir, vf)
-                    try:
-                        os.remove(full_path)
-                        print(f"Deleted intermediate video: {full_path}")
-                    except Exception as e:
-                        print(f"Failed to delete {full_path}: {e}")
-        except Exception as e:
-            print(f"Error during video cleanup: {e}")
-    
-    # Clean up temp folder if enabled
-    if settings.get("cleanup_temp_folder"):
-        try:
-            temp_dir = settings.get("gradio_temp_dir")
-            if temp_dir and os.path.exists(temp_dir):
-                print(f"Cleaning up temp folder: {temp_dir}")
-                items = os.listdir(temp_dir)
-                removed_count = 0
-                for item in items:
-                    item_path = os.path.join(temp_dir, item)
-                    try:
-                        if os.path.isfile(item_path) or os.path.islink(item_path):
-                            os.remove(item_path)
-                            removed_count += 1
-                        elif os.path.isdir(item_path):
-                            shutil.rmtree(item_path)
-                            removed_count += 1
-                    except Exception as e:
-                        print(f"Error removing {item_path}: {e}")
-                print(f"Cleaned up {removed_count} temporary files/folders.")
-        except Exception as e:
-            print(f"Error during temp folder cleanup: {e}")
-
-    # Final verification of LoRA state
-    if current_generator and current_generator.transformer:
-        verify_lora_state(current_generator.transformer, "Worker end")
-
-    stream_to_use.output_queue.push(('end', None))
-    return
-
-
-
-# Set the worker function for the job queue
-=======
 
 # Set the worker function for the job queue - using the imported worker from modules/pipelines/worker.py
->>>>>>> 426db4d4
 job_queue.set_worker_function(worker)
 
 
@@ -1151,17 +326,11 @@
         selected_loras,
         resolutionW,
         resolutionH,
-<<<<<<< HEAD
-        lora_loaded_names,
-        lora_values,
-        *more_lora_values
-=======
         input_image_path,
         combine_with_source,
         num_cleaned_frames,
         *lora_args,
         save_metadata_checked=True,  # NEW: Parameter to control metadata saving
->>>>>>> 426db4d4
     ):
     
     if more_lora_values:
@@ -1494,7 +663,6 @@
     lora_names=lora_names # Explicitly pass the found LoRA names
 )
 
-<<<<<<< HEAD
 if __name__ == '__main__':
     args = get_args()
     
@@ -1503,15 +671,6 @@
         server_name=args.server,
         server_port=args.port,
         share=args.share,
-        inbrowser=args.inbrowser
-    )
-=======
-# Launch the interface
-interface.launch(
-    server_name=args.server,
-    server_port=args.port,
-    share=args.share,
-    inbrowser=args.inbrowser,
+        inbrowser=args.inbrowser,
     allowed_paths=[settings.get("output_dir"), settings.get("metadata_dir")],
-)
->>>>>>> 426db4d4
+    )