--- conflicted
+++ resolved
@@ -198,14 +198,6 @@
         print(f"Warning: No scale expansion function found for '{transformer_class_name}'. Using raw weights.")
         final_weights = sanitized_weights
 
-<<<<<<< HEAD
-    set_weights_and_activate_adapters(transformer, adapter_names, weights)
-    
-    # https://huggingface.co/docs/diffusers/main/en/using-diffusers/merge_loras
-    #lora_scale = float(os.environ.get("APP_EXPERIMENTAL_LORA_SCALE", 1.0))
-    #transformer.fuse_lora(lora_scale=lora_scale, adapter_names=adapter_names)
-=======
     set_weights_and_activate_adapters(transformer, adapter_names, final_weights)
     
-    print(f"Adapters {adapter_names} activated with weights {final_weights}.")
->>>>>>> f4369daf
+    print(f"Adapters {adapter_names} activated with weights {final_weights}.")