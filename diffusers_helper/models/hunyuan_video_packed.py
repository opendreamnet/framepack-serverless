from typing import Optional, Tuple

import torch
import torch.nn.functional as F
import einops
import torch.nn as nn
import numpy as np

from diffusers.loaders import FromOriginalModelMixin
from diffusers.configuration_utils import ConfigMixin, register_to_config
from diffusers.loaders import PeftAdapterMixin
from diffusers.utils import logging
from diffusers.models.attention import FeedForward
from diffusers.models.attention_processor import Attention
from diffusers.models.embeddings import TimestepEmbedding, Timesteps, PixArtAlphaTextProjection
from diffusers.models.modeling_outputs import Transformer2DModelOutput
from diffusers.models.modeling_utils import ModelMixin
from diffusers_helper.dit_common import LayerNorm
<<<<<<< HEAD
from utils import args
=======
from diffusers_helper.models.mag_cache import MagCache
from diffusers_helper.utils import zero_module
>>>>>>> f4369daf


enabled_backends = []

if torch.backends.cuda.flash_sdp_enabled():
    enabled_backends.append("flash")
if torch.backends.cuda.math_sdp_enabled():
    enabled_backends.append("math")
if torch.backends.cuda.mem_efficient_sdp_enabled():
    enabled_backends.append("mem_efficient")
if torch.backends.cuda.cudnn_sdp_enabled():
    enabled_backends.append("cudnn")

print("Currently enabled native sdp backends:", enabled_backends)

<<<<<<< HEAD
major, minor = torch.cuda.get_device_capability()
print(f"CUDA Capability: {major}.{minor}")
=======
xformers_attn_func = None
flash_attn_varlen_func = None
flash_attn_func = None
sageattn_varlen = None
sageattn = None
>>>>>>> f4369daf

try:
    # raise NotImplementedError
    from xformers.ops import memory_efficient_attention as xformers_attn_func
except:
    pass

try:
    # raise NotImplementedError
    from flash_attn import flash_attn_varlen_func, flash_attn_func
except:
    pass

try:
    # raise NotImplementedError
    from flash_attn.flash_attn_interface import flash_attn_unpadded_func
    from flash_attn.flash_attn_triton import flash_attn_func
    print('Flash Attn 1 is installed!')
except:
    print('Flash Attn 1 is not installed!')
    flash_attn_unpadded_func = None
    flash_attn_func = None

try:
    # raise NotImplementedError
    from sageattention import sageattn_varlen, sageattn
except:
    pass

# --- Attention Summary ---
print("\n--- Attention Configuration ---")
has_sage = sageattn is not None and sageattn_varlen is not None
has_flash = flash_attn_func is not None and flash_attn_varlen_func is not None
has_xformers = xformers_attn_func is not None

if has_sage:
    print("✅  Using SAGE Attention (highest performance).")
    ignored = []
    if has_flash:
        ignored.append("Flash Attention")
    if has_xformers:
        ignored.append("xFormers")
    if ignored:
        print(f"   - Ignoring other installed attention libraries: {', '.join(ignored)}")
elif has_flash:
    print("✅  Using Flash Attention (high performance).")
    if has_xformers:
        print("   - Consider installing SAGE Attention for highest performance.")
        print("   - Ignoring other installed attention library: xFormers")
elif has_xformers:
    print("✅  Using xFormers.")
    print("   - Consider installing SAGE Attention for highest performance.")
    print("   - or Consider installing Flash Attention for high performance.")
else:
    print("⚠️  No attention library found. Using native PyTorch Scaled Dot Product Attention.")
    print("   - For better performance, consider installing one of:")
    print("     SAGE Attention (highest performance), Flash Attention (high performance), or xFormers.")
print("-------------------------------\n")


logger = logging.get_logger(__name__)  # pylint: disable=invalid-name


def pad_for_3d_conv(x, kernel_size):
    b, c, t, h, w = x.shape
    pt, ph, pw = kernel_size
    pad_t = (pt - (t % pt)) % pt
    pad_h = (ph - (h % ph)) % ph
    pad_w = (pw - (w % pw)) % pw
    return torch.nn.functional.pad(x, (0, pad_w, 0, pad_h, 0, pad_t), mode='replicate')


def center_down_sample_3d(x, kernel_size):
    # pt, ph, pw = kernel_size
    # cp = (pt * ph * pw) // 2
    # xp = einops.rearrange(x, 'b c (t pt) (h ph) (w pw) -> (pt ph pw) b c t h w', pt=pt, ph=ph, pw=pw)
    # xc = xp[cp]
    # return xc
    return torch.nn.functional.avg_pool3d(x, kernel_size, stride=kernel_size)


def get_cu_seqlens(text_mask, img_len):
    batch_size = text_mask.shape[0]
    text_len = text_mask.sum(dim=1)
    max_len = text_mask.shape[1] + img_len

    cu_seqlens = torch.zeros([2 * batch_size + 1],
                             dtype=torch.int32, device="cuda")

    for i in range(batch_size):
        s = text_len[i] + img_len
        s1 = i * max_len + s
        s2 = (i + 1) * max_len
        cu_seqlens[2 * i + 1] = s1
        cu_seqlens[2 * i + 2] = s2

    return cu_seqlens


def apply_rotary_emb_transposed(x, freqs_cis):
    cos, sin = freqs_cis.unsqueeze(-2).chunk(2, dim=-1)
    x_real, x_imag = x.unflatten(-1, (-1, 2)).unbind(-1)
    x_rotated = torch.stack([-x_imag, x_real], dim=-1).flatten(3)
    out = x.float() * cos + x_rotated.float() * sin
    out = out.to(x)
    return out


def attn_varlen_func(q_o, k_o, v_o, cu_seqlens_q, cu_seqlens_kv, max_seqlen_q, max_seqlen_kv):
    with torch.no_grad():
        q = q_o
        k = k_o
        v = v_o

        # This device probably does not have support for bfloat16.
        if q_o.dtype != args.target_precision:
            q = q_o.to(args.target_precision)
            k = k_o.to(args.target_precision)
            v = v_o.to(args.target_precision)

        def process_chunk(q_chunk, k_chunk, v_chunk):
            out = F.scaled_dot_product_attention(q_chunk.transpose(1, 2),
                                                 k_chunk.transpose(1, 2),
                                                 v_chunk.transpose(1, 2)).transpose(1, 2)
            return out

        if cu_seqlens_q is None and cu_seqlens_kv is None and max_seqlen_q is None and max_seqlen_kv is None:
            if sageattn is not None:
                try:
                    return sageattn(q, k, v, tensor_layout='NHD').to(q_o.dtype)
                except Exception as e:
                    print(
                        f"SageAttention Error: {e}. Continuing with fallback.")

            if flash_attn_func is not None:
                try:
                    return flash_attn_func(q, k, v).to(q_o.dtype)
                except Exception as e:
                    print(
                        f"FlashAttention Error: {e}. Continuing with fallback.")

            if xformers_attn_func is not None:
                try:
                    return xformers_attn_func(q, k, v).to(q_o.dtype)
                except Exception as e:
                    print(f"xFormers Error: {e}. Continuing with fallback.")

            return process_chunk(q, k, v).to(q_o.dtype)

        B, L, H, C = q.shape

        q = q.flatten(0, 1)
        k = k.flatten(0, 1)
        v = v.flatten(0, 1)

        if sageattn_varlen is not None:
            try:
                x = sageattn_varlen(q, k, v, cu_seqlens_q,
                                    cu_seqlens_kv, max_seqlen_q, max_seqlen_kv)
                return x.unflatten(0, (B, L))
            except Exception as e:
                print(f"SageAttention Error: {e}. Continuing with fallback.")

        if flash_attn_varlen_func is not None:
            try:
                x = flash_attn_varlen_func(
                    q, k, v, cu_seqlens_q, cu_seqlens_kv, max_seqlen_q, max_seqlen_kv)
                return x.unflatten(0, (B, L))
            except Exception as e:
                print(f"FlashAttention Error: {e}. Continuing with fallback.")

        if flash_attn_unpadded_func is not None:
            try:
                x = flash_attn_unpadded_func(
                    q, k, v, cu_seqlens_q, cu_seqlens_kv, max_seqlen_q, max_seqlen_kv, 0.0)
                return x.unflatten(0, (B, L))
            except Exception as e:
                print(
                    f"FlashAttention 1 Error: {e}. Continuing with fallback.")

        if xformers_attn_func is not None:
            print("Warning: Calling standard xformers attention for variable length sequence. This might be incorrect. Padding/unpadding or a dedicated varlen function might be needed.")

            try:
                x = xformers_attn_func(q, k, v)
                return x.unflatten(0, (B, L))
            except Exception as e:
                print(f"xFormers Error: {e}. Continuing with fallback.")

        raise NotImplementedError('No Attn Installed!')


class HunyuanAttnProcessorFlashAttnDouble:
    def __call__(self, attn, hidden_states, encoder_hidden_states, attention_mask, image_rotary_emb):
        cu_seqlens_q, cu_seqlens_kv, max_seqlen_q, max_seqlen_kv = attention_mask

        query = attn.to_q(hidden_states)
        key = attn.to_k(hidden_states)
        value = attn.to_v(hidden_states)

        query = query.unflatten(2, (attn.heads, -1))
        key = key.unflatten(2, (attn.heads, -1))
        value = value.unflatten(2, (attn.heads, -1))

        query = attn.norm_q(query)
        key = attn.norm_k(key)

        query = apply_rotary_emb_transposed(query, image_rotary_emb)
        key = apply_rotary_emb_transposed(key, image_rotary_emb)

        encoder_query = attn.add_q_proj(encoder_hidden_states)
        encoder_key = attn.add_k_proj(encoder_hidden_states)
        encoder_value = attn.add_v_proj(encoder_hidden_states)

        encoder_query = encoder_query.unflatten(2, (attn.heads, -1))
        encoder_key = encoder_key.unflatten(2, (attn.heads, -1))
        encoder_value = encoder_value.unflatten(2, (attn.heads, -1))

        encoder_query = attn.norm_added_q(encoder_query)
        encoder_key = attn.norm_added_k(encoder_key)

        query = torch.cat([query, encoder_query], dim=1)
        key = torch.cat([key, encoder_key], dim=1)
        value = torch.cat([value, encoder_value], dim=1)

        hidden_states = attn_varlen_func(
            query, key, value, cu_seqlens_q, cu_seqlens_kv, max_seqlen_q, max_seqlen_kv)
        hidden_states = hidden_states.flatten(-2)

        txt_length = encoder_hidden_states.shape[1]
        hidden_states, encoder_hidden_states = hidden_states[:,
                                                             :-txt_length], hidden_states[:, -txt_length:]

        hidden_states = attn.to_out[0](hidden_states)
        hidden_states = attn.to_out[1](hidden_states)
        encoder_hidden_states = attn.to_add_out(encoder_hidden_states)

        return hidden_states, encoder_hidden_states


class HunyuanAttnProcessorFlashAttnSingle:
    def __call__(self, attn, hidden_states, encoder_hidden_states, attention_mask, image_rotary_emb):
        cu_seqlens_q, cu_seqlens_kv, max_seqlen_q, max_seqlen_kv = attention_mask

        hidden_states = torch.cat(
            [hidden_states, encoder_hidden_states], dim=1)

        query = attn.to_q(hidden_states)
        key = attn.to_k(hidden_states)
        value = attn.to_v(hidden_states)

        query = query.unflatten(2, (attn.heads, -1))
        key = key.unflatten(2, (attn.heads, -1))
        value = value.unflatten(2, (attn.heads, -1))

        query = attn.norm_q(query)
        key = attn.norm_k(key)

        txt_length = encoder_hidden_states.shape[1]

        query = torch.cat([apply_rotary_emb_transposed(
            query[:, :-txt_length], image_rotary_emb), query[:, -txt_length:]], dim=1)
        key = torch.cat([apply_rotary_emb_transposed(
            key[:, :-txt_length], image_rotary_emb), key[:, -txt_length:]], dim=1)

        hidden_states = attn_varlen_func(
            query, key, value, cu_seqlens_q, cu_seqlens_kv, max_seqlen_q, max_seqlen_kv)
        hidden_states = hidden_states.flatten(-2)

        hidden_states, encoder_hidden_states = hidden_states[:,
                                                             :-txt_length], hidden_states[:, -txt_length:]

        return hidden_states, encoder_hidden_states


class CombinedTimestepGuidanceTextProjEmbeddings(nn.Module):
    def __init__(self, embedding_dim, pooled_projection_dim):
        super().__init__()

        self.time_proj = Timesteps(
            num_channels=256, flip_sin_to_cos=True, downscale_freq_shift=0)
        self.timestep_embedder = TimestepEmbedding(
            in_channels=256, time_embed_dim=embedding_dim)
        self.guidance_embedder = TimestepEmbedding(
            in_channels=256, time_embed_dim=embedding_dim)
        self.text_embedder = PixArtAlphaTextProjection(
            pooled_projection_dim, embedding_dim, act_fn="silu")

    def forward(self, timestep, guidance, pooled_projection):
        timesteps_proj = self.time_proj(timestep)
        timesteps_emb = self.timestep_embedder(
            timesteps_proj.to(dtype=pooled_projection.dtype))

        guidance_proj = self.time_proj(guidance)
        guidance_emb = self.guidance_embedder(
            guidance_proj.to(dtype=pooled_projection.dtype))

        time_guidance_emb = timesteps_emb + guidance_emb

        pooled_projections = self.text_embedder(pooled_projection)
        conditioning = time_guidance_emb + pooled_projections

        return conditioning


class CombinedTimestepTextProjEmbeddings(nn.Module):
    def __init__(self, embedding_dim, pooled_projection_dim):
        super().__init__()

        self.time_proj = Timesteps(
            num_channels=256, flip_sin_to_cos=True, downscale_freq_shift=0)
        self.timestep_embedder = TimestepEmbedding(
            in_channels=256, time_embed_dim=embedding_dim)
        self.text_embedder = PixArtAlphaTextProjection(
            pooled_projection_dim, embedding_dim, act_fn="silu")

    def forward(self, timestep, pooled_projection):
        timesteps_proj = self.time_proj(timestep)
        timesteps_emb = self.timestep_embedder(
            timesteps_proj.to(dtype=pooled_projection.dtype))

        pooled_projections = self.text_embedder(pooled_projection)

        conditioning = timesteps_emb + pooled_projections

        return conditioning


class HunyuanVideoAdaNorm(nn.Module):
    def __init__(self, in_features: int, out_features: Optional[int] = None) -> None:
        super().__init__()

        out_features = out_features or 2 * in_features
        self.linear = nn.Linear(in_features, out_features)
        self.nonlinearity = nn.SiLU()

    def forward(
        self, temb: torch.Tensor
    ) -> Tuple[torch.Tensor, torch.Tensor, torch.Tensor, torch.Tensor, torch.Tensor]:
        temb = self.linear(self.nonlinearity(temb))
        gate_msa, gate_mlp = temb.chunk(2, dim=-1)
        gate_msa, gate_mlp = gate_msa.unsqueeze(1), gate_mlp.unsqueeze(1)
        return gate_msa, gate_mlp


class HunyuanVideoIndividualTokenRefinerBlock(nn.Module):
    def __init__(
        self,
        num_attention_heads: int,
        attention_head_dim: int,
        mlp_width_ratio: str = 4.0,
        mlp_drop_rate: float = 0.0,
        attention_bias: bool = True,
    ) -> None:
        super().__init__()

        hidden_size = num_attention_heads * attention_head_dim

        self.norm1 = LayerNorm(hidden_size, elementwise_affine=True, eps=1e-6)
        self.attn = Attention(
            query_dim=hidden_size,
            cross_attention_dim=None,
            heads=num_attention_heads,
            dim_head=attention_head_dim,
            bias=attention_bias,
        )

        self.norm2 = LayerNorm(hidden_size, elementwise_affine=True, eps=1e-6)
        self.ff = FeedForward(hidden_size, mult=mlp_width_ratio,
                              activation_fn="linear-silu", dropout=mlp_drop_rate)

        self.norm_out = HunyuanVideoAdaNorm(hidden_size, 2 * hidden_size)

    def forward(
        self,
        hidden_states: torch.Tensor,
        temb: torch.Tensor,
        attention_mask: Optional[torch.Tensor] = None,
    ) -> torch.Tensor:
        norm_hidden_states = self.norm1(hidden_states)

        attn_output = self.attn(
            hidden_states=norm_hidden_states,
            encoder_hidden_states=None,
            attention_mask=attention_mask,
        )

        gate_msa, gate_mlp = self.norm_out(temb)
        hidden_states = hidden_states + attn_output * gate_msa

        ff_output = self.ff(self.norm2(hidden_states))
        hidden_states = hidden_states + ff_output * gate_mlp

        return hidden_states


class HunyuanVideoIndividualTokenRefiner(nn.Module):
    def __init__(
        self,
        num_attention_heads: int,
        attention_head_dim: int,
        num_layers: int,
        mlp_width_ratio: float = 4.0,
        mlp_drop_rate: float = 0.0,
        attention_bias: bool = True,
    ) -> None:
        super().__init__()

        self.refiner_blocks = nn.ModuleList(
            [
                HunyuanVideoIndividualTokenRefinerBlock(
                    num_attention_heads=num_attention_heads,
                    attention_head_dim=attention_head_dim,
                    mlp_width_ratio=mlp_width_ratio,
                    mlp_drop_rate=mlp_drop_rate,
                    attention_bias=attention_bias,
                )
                for _ in range(num_layers)
            ]
        )

    def forward(
        self,
        hidden_states: torch.Tensor,
        temb: torch.Tensor,
        attention_mask: Optional[torch.Tensor] = None,
    ) -> None:
        self_attn_mask = None
        if attention_mask is not None:
            batch_size = attention_mask.shape[0]
            seq_len = attention_mask.shape[1]
            attention_mask = attention_mask.to(hidden_states.device).bool()
            self_attn_mask_1 = attention_mask.view(
                batch_size, 1, 1, seq_len).repeat(1, 1, seq_len, 1)
            self_attn_mask_2 = self_attn_mask_1.transpose(2, 3)
            self_attn_mask = (self_attn_mask_1 & self_attn_mask_2).bool()
            self_attn_mask[:, :, :, 0] = True

        for block in self.refiner_blocks:
            hidden_states = block(hidden_states, temb, self_attn_mask)

        return hidden_states


class HunyuanVideoTokenRefiner(nn.Module):
    def __init__(
        self,
        in_channels: int,
        num_attention_heads: int,
        attention_head_dim: int,
        num_layers: int,
        mlp_ratio: float = 4.0,
        mlp_drop_rate: float = 0.0,
        attention_bias: bool = True,
    ) -> None:
        super().__init__()

        hidden_size = num_attention_heads * attention_head_dim

        self.time_text_embed = CombinedTimestepTextProjEmbeddings(
            embedding_dim=hidden_size, pooled_projection_dim=in_channels
        )
        self.proj_in = nn.Linear(in_channels, hidden_size, bias=True)
        self.token_refiner = HunyuanVideoIndividualTokenRefiner(
            num_attention_heads=num_attention_heads,
            attention_head_dim=attention_head_dim,
            num_layers=num_layers,
            mlp_width_ratio=mlp_ratio,
            mlp_drop_rate=mlp_drop_rate,
            attention_bias=attention_bias,
        )

    def forward(
        self,
        hidden_states: torch.Tensor,
        timestep: torch.LongTensor,
        attention_mask: Optional[torch.LongTensor] = None,
    ) -> torch.Tensor:
        if attention_mask is None:
            pooled_projections = hidden_states.mean(dim=1)
        else:
            original_dtype = hidden_states.dtype
            mask_float = attention_mask.float().unsqueeze(-1)
            pooled_projections = (
                hidden_states * mask_float).sum(dim=1) / mask_float.sum(dim=1)
            pooled_projections = pooled_projections.to(original_dtype)

        temb = self.time_text_embed(timestep, pooled_projections)
        hidden_states = self.proj_in(hidden_states)
        hidden_states = self.token_refiner(hidden_states, temb, attention_mask)

        return hidden_states


class HunyuanVideoRotaryPosEmbed(nn.Module):
    def __init__(self, rope_dim, theta):
        super().__init__()
        self.DT, self.DY, self.DX = rope_dim
        self.theta = theta

    @torch.no_grad()
    def get_frequency(self, dim, pos):
        T, H, W = pos.shape
        freqs = 1.0 / (self.theta ** (torch.arange(0, dim, 2,
                       dtype=torch.float32, device=pos.device)[: (dim // 2)] / dim))
        freqs = torch.outer(freqs, pos.reshape(-1)).unflatten(-1,
                                                              (T, H, W)).repeat_interleave(2, dim=0)
        return freqs.cos(), freqs.sin()

    @torch.no_grad()
    def forward_inner(self, frame_indices, height, width, device):
        GT, GY, GX = torch.meshgrid(
            frame_indices.to(device=device, dtype=torch.float32),
            torch.arange(0, height, device=device, dtype=torch.float32),
            torch.arange(0, width, device=device, dtype=torch.float32),
            indexing="ij"
        )

        FCT, FST = self.get_frequency(self.DT, GT)
        FCY, FSY = self.get_frequency(self.DY, GY)
        FCX, FSX = self.get_frequency(self.DX, GX)

        result = torch.cat([FCT, FCY, FCX, FST, FSY, FSX], dim=0)

        return result.to(device)

    @torch.no_grad()
    def forward(self, frame_indices, height, width, device):
        frame_indices = frame_indices.unbind(0)
        results = [self.forward_inner(f, height, width, device)
                   for f in frame_indices]
        results = torch.stack(results, dim=0)
        return results


class AdaLayerNormZero(nn.Module):
    def __init__(self, embedding_dim: int, norm_type="layer_norm", bias=True):
        super().__init__()
        self.silu = nn.SiLU()
        self.linear = nn.Linear(embedding_dim, 6 * embedding_dim, bias=bias)
        if norm_type == "layer_norm":
            self.norm = LayerNorm(
                embedding_dim, elementwise_affine=False, eps=1e-6)
        else:
            raise ValueError(f"unknown norm_type {norm_type}")

    def forward(
        self,
        x: torch.Tensor,
        emb: Optional[torch.Tensor] = None,
    ) -> Tuple[torch.Tensor, torch.Tensor, torch.Tensor, torch.Tensor, torch.Tensor]:
        emb = emb.unsqueeze(-2)
        emb = self.linear(self.silu(emb))
        shift_msa, scale_msa, gate_msa, shift_mlp, scale_mlp, gate_mlp = emb.chunk(
            6, dim=-1)
        x = self.norm(x) * (1 + scale_msa) + shift_msa
        return x, gate_msa, shift_mlp, scale_mlp, gate_mlp


class AdaLayerNormZeroSingle(nn.Module):
    def __init__(self, embedding_dim: int, norm_type="layer_norm", bias=True):
        super().__init__()

        self.silu = nn.SiLU()
        self.linear = nn.Linear(embedding_dim, 3 * embedding_dim, bias=bias)
        if norm_type == "layer_norm":
            self.norm = LayerNorm(
                embedding_dim, elementwise_affine=False, eps=1e-6)
        else:
            raise ValueError(f"unknown norm_type {norm_type}")

    def forward(
        self,
        x: torch.Tensor,
        emb: Optional[torch.Tensor] = None,
    ) -> Tuple[torch.Tensor, torch.Tensor, torch.Tensor, torch.Tensor, torch.Tensor]:
        emb = emb.unsqueeze(-2)
        emb = self.linear(self.silu(emb))
        shift_msa, scale_msa, gate_msa = emb.chunk(3, dim=-1)
        x = self.norm(x) * (1 + scale_msa) + shift_msa
        return x, gate_msa


class AdaLayerNormContinuous(nn.Module):
    def __init__(
        self,
        embedding_dim: int,
        conditioning_embedding_dim: int,
        elementwise_affine=True,
        eps=1e-5,
        bias=True,
        norm_type="layer_norm",
    ):
        super().__init__()
        self.silu = nn.SiLU()
        self.linear = nn.Linear(
            conditioning_embedding_dim, embedding_dim * 2, bias=bias)
        if norm_type == "layer_norm":
            self.norm = LayerNorm(embedding_dim, eps, elementwise_affine, bias)
        else:
            raise ValueError(f"unknown norm_type {norm_type}")

    def forward(self, x: torch.Tensor, emb: torch.Tensor) -> torch.Tensor:
        emb = emb.unsqueeze(-2)
        emb = self.linear(self.silu(emb))
        scale, shift = emb.chunk(2, dim=-1)
        x = self.norm(x) * (1 + scale) + shift
        return x


class HunyuanVideoSingleTransformerBlock(nn.Module):
    def __init__(
        self,
        num_attention_heads: int,
        attention_head_dim: int,
        mlp_ratio: float = 4.0,
        qk_norm: str = "rms_norm",
    ) -> None:
        super().__init__()

        hidden_size = num_attention_heads * attention_head_dim
        mlp_dim = int(hidden_size * mlp_ratio)

        self.attn = Attention(
            query_dim=hidden_size,
            cross_attention_dim=None,
            dim_head=attention_head_dim,
            heads=num_attention_heads,
            out_dim=hidden_size,
            bias=True,
            processor=HunyuanAttnProcessorFlashAttnSingle(),
            qk_norm=qk_norm,
            eps=1e-6,
            pre_only=True,
        )

        self.norm = AdaLayerNormZeroSingle(hidden_size, norm_type="layer_norm")
        self.proj_mlp = nn.Linear(hidden_size, mlp_dim)
        self.act_mlp = nn.GELU(approximate="tanh")
        self.proj_out = nn.Linear(hidden_size + mlp_dim, hidden_size)

    def forward(
        self,
        hidden_states: torch.Tensor,
        encoder_hidden_states: torch.Tensor,
        temb: torch.Tensor,
        attention_mask: Optional[torch.Tensor] = None,
        image_rotary_emb: Optional[Tuple[torch.Tensor, torch.Tensor]] = None,
    ) -> torch.Tensor:
        text_seq_length = encoder_hidden_states.shape[1]
        hidden_states = torch.cat(
            [hidden_states, encoder_hidden_states], dim=1)

        residual = hidden_states

        # 1. Input normalization
        norm_hidden_states, gate = self.norm(hidden_states, emb=temb)
        mlp_hidden_states = self.act_mlp(self.proj_mlp(norm_hidden_states))

        norm_hidden_states, norm_encoder_hidden_states = (
            norm_hidden_states[:, :-text_seq_length, :],
            norm_hidden_states[:, -text_seq_length:, :],
        )

        # 2. Attention
        attn_output, context_attn_output = self.attn(
            hidden_states=norm_hidden_states,
            encoder_hidden_states=norm_encoder_hidden_states,
            attention_mask=attention_mask,
            image_rotary_emb=image_rotary_emb,
        )
        attn_output = torch.cat([attn_output, context_attn_output], dim=1)

        # 3. Modulation and residual connection
        hidden_states = torch.cat([attn_output, mlp_hidden_states], dim=2)
        hidden_states = gate * self.proj_out(hidden_states)
        hidden_states = hidden_states + residual

        hidden_states, encoder_hidden_states = (
            hidden_states[:, :-text_seq_length, :],
            hidden_states[:, -text_seq_length:, :],
        )
        return hidden_states, encoder_hidden_states


class HunyuanVideoTransformerBlock(nn.Module):
    def __init__(
        self,
        num_attention_heads: int,
        attention_head_dim: int,
        mlp_ratio: float,
        qk_norm: str = "rms_norm",
    ) -> None:
        super().__init__()

        hidden_size = num_attention_heads * attention_head_dim

        self.norm1 = AdaLayerNormZero(hidden_size, norm_type="layer_norm")
        self.norm1_context = AdaLayerNormZero(
            hidden_size, norm_type="layer_norm")

        self.attn = Attention(
            query_dim=hidden_size,
            cross_attention_dim=None,
            added_kv_proj_dim=hidden_size,
            dim_head=attention_head_dim,
            heads=num_attention_heads,
            out_dim=hidden_size,
            context_pre_only=False,
            bias=True,
            processor=HunyuanAttnProcessorFlashAttnDouble(),
            qk_norm=qk_norm,
            eps=1e-6,
        )

        self.norm2 = LayerNorm(hidden_size, elementwise_affine=False, eps=1e-6)
        self.ff = FeedForward(hidden_size, mult=mlp_ratio,
                              activation_fn="gelu-approximate")

        self.norm2_context = LayerNorm(
            hidden_size, elementwise_affine=False, eps=1e-6)
        self.ff_context = FeedForward(
            hidden_size, mult=mlp_ratio, activation_fn="gelu-approximate")

    def forward(
        self,
        hidden_states: torch.Tensor,
        encoder_hidden_states: torch.Tensor,
        temb: torch.Tensor,
        attention_mask: Optional[torch.Tensor] = None,
        freqs_cis: Optional[Tuple[torch.Tensor, torch.Tensor]] = None,
    ) -> Tuple[torch.Tensor, torch.Tensor]:
        # 1. Input normalization
        norm_hidden_states, gate_msa, shift_mlp, scale_mlp, gate_mlp = self.norm1(
            hidden_states, emb=temb)
        norm_encoder_hidden_states, c_gate_msa, c_shift_mlp, c_scale_mlp, c_gate_mlp = self.norm1_context(
            encoder_hidden_states, emb=temb)

        # 2. Joint attention
        attn_output, context_attn_output = self.attn(
            hidden_states=norm_hidden_states,
            encoder_hidden_states=norm_encoder_hidden_states,
            attention_mask=attention_mask,
            image_rotary_emb=freqs_cis,
        )

        # 3. Modulation and residual connection
        hidden_states = hidden_states + attn_output * gate_msa
        encoder_hidden_states = encoder_hidden_states + context_attn_output * c_gate_msa

        norm_hidden_states = self.norm2(hidden_states)
        norm_encoder_hidden_states = self.norm2_context(encoder_hidden_states)

        norm_hidden_states = norm_hidden_states * (1 + scale_mlp) + shift_mlp
        norm_encoder_hidden_states = norm_encoder_hidden_states * \
            (1 + c_scale_mlp) + c_shift_mlp

        # 4. Feed-forward
        ff_output = self.ff(norm_hidden_states)
        context_ff_output = self.ff_context(norm_encoder_hidden_states)

        hidden_states = hidden_states + gate_mlp * ff_output
        encoder_hidden_states = encoder_hidden_states + c_gate_mlp * context_ff_output

        return hidden_states, encoder_hidden_states


class ClipVisionProjection(nn.Module):
    def __init__(self, in_channels, out_channels):
        super().__init__()
        self.up = nn.Linear(in_channels, out_channels * 3)
        self.down = nn.Linear(out_channels * 3, out_channels)

    def forward(self, x):
        projected_x = self.down(nn.functional.silu(self.up(x)))
        return projected_x


class HunyuanVideoPatchEmbed(nn.Module):
    def __init__(self, patch_size, in_chans, embed_dim):
        super().__init__()
        self.proj = nn.Conv3d(in_chans, embed_dim,
                              kernel_size=patch_size, stride=patch_size)


class HunyuanVideoPatchEmbedForCleanLatents(nn.Module):
    def __init__(self, inner_dim):
        super().__init__()
        self.proj = nn.Conv3d(
            16, inner_dim, kernel_size=(1, 2, 2), stride=(1, 2, 2))
        self.proj_2x = nn.Conv3d(
            16, inner_dim, kernel_size=(2, 4, 4), stride=(2, 4, 4))
        self.proj_4x = nn.Conv3d(
            16, inner_dim, kernel_size=(4, 8, 8), stride=(4, 8, 8))

    @torch.no_grad()
    def initialize_weight_from_another_conv3d(self, another_layer):
        weight = another_layer.weight.detach().clone()
        bias = another_layer.bias.detach().clone()

        sd = {
            'proj.weight': weight.clone(),
            'proj.bias': bias.clone(),
            'proj_2x.weight': einops.repeat(weight, 'b c t h w -> b c (t tk) (h hk) (w wk)', tk=2, hk=2, wk=2) / 8.0,
            'proj_2x.bias': bias.clone(),
            'proj_4x.weight': einops.repeat(weight, 'b c t h w -> b c (t tk) (h hk) (w wk)', tk=4, hk=4, wk=4) / 64.0,
            'proj_4x.bias': bias.clone(),
        }

        sd = {k: v.clone() for k, v in sd.items()}

        self.load_state_dict(sd)
        return


class HunyuanVideoTransformer3DModelPacked(ModelMixin, ConfigMixin, PeftAdapterMixin, FromOriginalModelMixin):
    @register_to_config
    def __init__(
        self,
        in_channels: int = 16,
        out_channels: int = 16,
        num_attention_heads: int = 24,
        attention_head_dim: int = 128,
        num_layers: int = 20,
        num_single_layers: int = 40,
        num_refiner_layers: int = 2,
        mlp_ratio: float = 4.0,
        patch_size: int = 2,
        patch_size_t: int = 1,
        qk_norm: str = "rms_norm",
        guidance_embeds: bool = True,
        text_embed_dim: int = 4096,
        pooled_projection_dim: int = 768,
        rope_theta: float = 256.0,
        rope_axes_dim: Tuple[int] = (16, 56, 56),
        has_image_proj=False,
        image_proj_dim=1152,
        has_clean_x_embedder=False,
    ) -> None:
        super().__init__()

        inner_dim = num_attention_heads * attention_head_dim
        out_channels = out_channels or in_channels

        # 1. Latent and condition embedders
        self.x_embedder = HunyuanVideoPatchEmbed(
            (patch_size_t, patch_size, patch_size), in_channels, inner_dim)
        self.context_embedder = HunyuanVideoTokenRefiner(
            text_embed_dim, num_attention_heads, attention_head_dim, num_layers=num_refiner_layers
        )
        self.time_text_embed = CombinedTimestepGuidanceTextProjEmbeddings(
            inner_dim, pooled_projection_dim)

        self.clean_x_embedder = None
        self.image_projection = None

        # 2. RoPE
        self.rope = HunyuanVideoRotaryPosEmbed(rope_axes_dim, rope_theta)

        # 3. Dual stream transformer blocks
        self.transformer_blocks = nn.ModuleList(
            [
                HunyuanVideoTransformerBlock(
                    num_attention_heads, attention_head_dim, mlp_ratio=mlp_ratio, qk_norm=qk_norm
                )
                for _ in range(num_layers)
            ]
        )

        # 4. Single stream transformer blocks
        self.single_transformer_blocks = nn.ModuleList(
            [
                HunyuanVideoSingleTransformerBlock(
                    num_attention_heads, attention_head_dim, mlp_ratio=mlp_ratio, qk_norm=qk_norm
                )
                for _ in range(num_single_layers)
            ]
        )

        # 5. Output projection
        self.norm_out = AdaLayerNormContinuous(
            inner_dim, inner_dim, elementwise_affine=False, eps=1e-6)
        self.proj_out = nn.Linear(
            inner_dim, patch_size_t * patch_size * patch_size * out_channels)

        self.inner_dim = inner_dim
        self.use_gradient_checkpointing = False
        self.enable_teacache = False
        self.magcache: MagCache = None

        if has_image_proj:
            self.install_image_projection(image_proj_dim)

        if has_clean_x_embedder:
            self.install_clean_x_embedder()

        self.high_quality_fp32_output_for_inference = False

    def install_image_projection(self, in_channels):
        self.image_projection = ClipVisionProjection(
            in_channels=in_channels, out_channels=self.inner_dim)
        self.config['has_image_proj'] = True
        self.config['image_proj_dim'] = in_channels

    def install_clean_x_embedder(self):
        self.clean_x_embedder = HunyuanVideoPatchEmbedForCleanLatents(
            self.inner_dim)
        self.config['has_clean_x_embedder'] = True

    def enable_gradient_checkpointing(self):
        self.use_gradient_checkpointing = True
        print('self.use_gradient_checkpointing = True')

    def disable_gradient_checkpointing(self):
        self.use_gradient_checkpointing = False
        print('self.use_gradient_checkpointing = False')

    def initialize_teacache(self, enable_teacache=True, num_steps=25, rel_l1_thresh=0.15):
        self.enable_teacache = enable_teacache
        self.cnt = 0
        self.num_steps = num_steps
        self.rel_l1_thresh = rel_l1_thresh  # 0.1 for 1.6x speedup, 0.15 for 2.1x speedup
        self.accumulated_rel_l1_distance = 0
        self.previous_modulated_input = None
        self.previous_residual = None
        self.teacache_rescale_func = np.poly1d(
            [7.33226126e+02, -4.01131952e+02, 6.75869174e+01, -3.14987800e+00, 9.61237896e-02])

    def install_magcache(self, magcache: MagCache):
        self.magcache = magcache

    def uninstall_magcache(self):
        self.magcache = None

    def gradient_checkpointing_method(self, block, *args):
        if self.use_gradient_checkpointing:
            result = torch.utils.checkpoint.checkpoint(
                block, *args, use_reentrant=False)
        else:
            result = block(*args)
        return result

    def process_input_hidden_states(
            self,
            latents, latent_indices=None,
            clean_latents=None, clean_latent_indices=None,
            clean_latents_2x=None, clean_latent_2x_indices=None,
            clean_latents_4x=None, clean_latent_4x_indices=None
    ):
        hidden_states = self.gradient_checkpointing_method(
            self.x_embedder.proj, latents)
        B, C, T, H, W = hidden_states.shape

        if latent_indices is None:
            latent_indices = torch.arange(0, T).unsqueeze(0).expand(B, -1)

        hidden_states = hidden_states.flatten(2).transpose(1, 2)

        rope_freqs = self.rope(frame_indices=latent_indices,
                               height=H, width=W, device=hidden_states.device)
        rope_freqs = rope_freqs.flatten(2).transpose(1, 2)

        if clean_latents is not None and clean_latent_indices is not None:
            clean_latents = clean_latents.to(hidden_states)
            clean_latents = self.gradient_checkpointing_method(
                self.clean_x_embedder.proj, clean_latents)
            clean_latents = clean_latents.flatten(2).transpose(1, 2)

            clean_latent_rope_freqs = self.rope(
                frame_indices=clean_latent_indices, height=H, width=W, device=clean_latents.device)
            clean_latent_rope_freqs = clean_latent_rope_freqs.flatten(
                2).transpose(1, 2)

            hidden_states = torch.cat([clean_latents, hidden_states], dim=1)
            rope_freqs = torch.cat(
                [clean_latent_rope_freqs, rope_freqs], dim=1)

        if clean_latents_2x is not None and clean_latent_2x_indices is not None:
            clean_latents_2x = clean_latents_2x.to(hidden_states)
            clean_latents_2x = pad_for_3d_conv(clean_latents_2x, (2, 4, 4))
            clean_latents_2x = self.gradient_checkpointing_method(
                self.clean_x_embedder.proj_2x, clean_latents_2x)
            clean_latents_2x = clean_latents_2x.flatten(2).transpose(1, 2)

            clean_latent_2x_rope_freqs = self.rope(
                frame_indices=clean_latent_2x_indices, height=H, width=W, device=clean_latents_2x.device)
            clean_latent_2x_rope_freqs = pad_for_3d_conv(
                clean_latent_2x_rope_freqs, (2, 2, 2))
            clean_latent_2x_rope_freqs = center_down_sample_3d(
                clean_latent_2x_rope_freqs, (2, 2, 2))
            clean_latent_2x_rope_freqs = clean_latent_2x_rope_freqs.flatten(
                2).transpose(1, 2)

            hidden_states = torch.cat([clean_latents_2x, hidden_states], dim=1)
            rope_freqs = torch.cat(
                [clean_latent_2x_rope_freqs, rope_freqs], dim=1)

        if clean_latents_4x is not None and clean_latent_4x_indices is not None:
            clean_latents_4x = clean_latents_4x.to(hidden_states)
            clean_latents_4x = pad_for_3d_conv(clean_latents_4x, (4, 8, 8))
            clean_latents_4x = self.gradient_checkpointing_method(
                self.clean_x_embedder.proj_4x, clean_latents_4x)
            clean_latents_4x = clean_latents_4x.flatten(2).transpose(1, 2)

            clean_latent_4x_rope_freqs = self.rope(
                frame_indices=clean_latent_4x_indices, height=H, width=W, device=clean_latents_4x.device)
            clean_latent_4x_rope_freqs = pad_for_3d_conv(
                clean_latent_4x_rope_freqs, (4, 4, 4))
            clean_latent_4x_rope_freqs = center_down_sample_3d(
                clean_latent_4x_rope_freqs, (4, 4, 4))
            clean_latent_4x_rope_freqs = clean_latent_4x_rope_freqs.flatten(
                2).transpose(1, 2)

            hidden_states = torch.cat([clean_latents_4x, hidden_states], dim=1)
            rope_freqs = torch.cat(
                [clean_latent_4x_rope_freqs, rope_freqs], dim=1)

        return hidden_states, rope_freqs

    def forward(
            self,
            hidden_states, timestep, encoder_hidden_states, encoder_attention_mask, pooled_projections, guidance,
            latent_indices=None,
            clean_latents=None, clean_latent_indices=None,
            clean_latents_2x=None, clean_latent_2x_indices=None,
            clean_latents_4x=None, clean_latent_4x_indices=None,
            image_embeddings=None,
            attention_kwargs=None, return_dict=True
    ):

        if attention_kwargs is None:
            attention_kwargs = {}

        batch_size, num_channels, num_frames, height, width = hidden_states.shape
        p, p_t = self.config['patch_size'], self.config['patch_size_t']
        post_patch_num_frames = num_frames // p_t
        post_patch_height = height // p
        post_patch_width = width // p
        original_context_length = post_patch_num_frames * \
            post_patch_height * post_patch_width

        hidden_states, rope_freqs = self.process_input_hidden_states(
            hidden_states, latent_indices, clean_latents, clean_latent_indices, clean_latents_2x, clean_latent_2x_indices, clean_latents_4x, clean_latent_4x_indices)

        temb = self.gradient_checkpointing_method(
            self.time_text_embed, timestep, guidance, pooled_projections)
        encoder_hidden_states = self.gradient_checkpointing_method(
            self.context_embedder, encoder_hidden_states, timestep, encoder_attention_mask)

        if self.image_projection is not None:
            assert image_embeddings is not None, 'You must use image embeddings!'
            extra_encoder_hidden_states = self.gradient_checkpointing_method(
                self.image_projection, image_embeddings)
            extra_attention_mask = torch.ones(
                (batch_size, extra_encoder_hidden_states.shape[1]), dtype=encoder_attention_mask.dtype, device=encoder_attention_mask.device)

            # must cat before (not after) encoder_hidden_states, due to attn masking
            encoder_hidden_states = torch.cat(
                [extra_encoder_hidden_states, encoder_hidden_states], dim=1)
            encoder_attention_mask = torch.cat(
                [extra_attention_mask, encoder_attention_mask], dim=1)

        if batch_size == 1:
            # When batch size is 1, we do not need any masks or var-len funcs since cropping is mathematically same to what we want
            # If they are not same, then their impls are wrong. Ours are always the correct one.
            text_len = encoder_attention_mask.sum().item()
            encoder_hidden_states = encoder_hidden_states[:, :text_len]
            attention_mask = None, None, None, None
        else:
            img_seq_len = hidden_states.shape[1]
            txt_seq_len = encoder_hidden_states.shape[1]

            cu_seqlens_q = get_cu_seqlens(encoder_attention_mask, img_seq_len)
            cu_seqlens_kv = cu_seqlens_q
            max_seqlen_q = img_seq_len + txt_seq_len
            max_seqlen_kv = max_seqlen_q

            attention_mask = cu_seqlens_q, cu_seqlens_kv, max_seqlen_q, max_seqlen_kv

        if self.enable_teacache:
            modulated_inp = self.transformer_blocks[0].norm1(
                hidden_states, emb=temb)[0]

            if self.cnt == 0 or self.cnt == self.num_steps-1:
                should_calc = True
                self.accumulated_rel_l1_distance = 0
            else:
                curr_rel_l1 = ((modulated_inp - self.previous_modulated_input).abs(
                ).mean() / self.previous_modulated_input.abs().mean()).cpu().item()
                self.accumulated_rel_l1_distance += self.teacache_rescale_func(
                    curr_rel_l1)
                should_calc = self.accumulated_rel_l1_distance >= self.rel_l1_thresh

                if should_calc:
                    self.accumulated_rel_l1_distance = 0

            self.previous_modulated_input = modulated_inp
            self.cnt += 1

            if self.cnt == self.num_steps:
                self.cnt = 0

            if not should_calc:
                hidden_states = hidden_states + self.previous_residual
            else:
                ori_hidden_states = hidden_states.clone()

                hidden_states, encoder_hidden_states = self._run_denoising_layers(hidden_states, encoder_hidden_states, temb, attention_mask, rope_freqs)

                self.previous_residual = hidden_states - ori_hidden_states

        elif self.magcache and self.magcache.is_enabled:
            if self.magcache.should_skip(hidden_states):
                hidden_states = self.magcache.estimate_predicted_hidden_states()
            else:
                hidden_states, encoder_hidden_states = self._run_denoising_layers(hidden_states, encoder_hidden_states, temb, attention_mask, rope_freqs)
                self.magcache.update_hidden_states(model_prediction_hidden_states=hidden_states)

        else:
            hidden_states, encoder_hidden_states = self._run_denoising_layers(hidden_states, encoder_hidden_states, temb, attention_mask, rope_freqs)

        hidden_states = self.gradient_checkpointing_method(
            self.norm_out, hidden_states, temb)

        hidden_states = hidden_states[:, -original_context_length:, :]

        if self.high_quality_fp32_output_for_inference:
            hidden_states = hidden_states.to(dtype=torch.float32)
            if self.proj_out.weight.dtype != torch.float32:
                self.proj_out.to(dtype=torch.float32)

        hidden_states = self.gradient_checkpointing_method(
            self.proj_out, hidden_states)

        hidden_states = einops.rearrange(hidden_states, 'b (t h w) (c pt ph pw) -> b c (t pt) (h ph) (w pw)',
                                         t=post_patch_num_frames, h=post_patch_height, w=post_patch_width,
                                         pt=p_t, ph=p, pw=p)

        if return_dict:
            return Transformer2DModelOutput(sample=hidden_states)

        return hidden_states,

    def _run_denoising_layers(
        self,
        hidden_states: torch.Tensor,
        encoder_hidden_states: torch.Tensor,
        temb: torch.Tensor,
        attention_mask: Optional[Tuple],
        rope_freqs: Optional[torch.Tensor]
    ) -> Tuple[torch.Tensor, torch.Tensor]:
        """
        Applies the dual-stream and single-stream transformer blocks.
        """
        for block_id, block in enumerate(self.transformer_blocks):
            hidden_states, encoder_hidden_states = self.gradient_checkpointing_method(
                block, hidden_states, encoder_hidden_states, temb, attention_mask, rope_freqs
            )

        for block_id, block in enumerate(self.single_transformer_blocks):
            hidden_states, encoder_hidden_states = self.gradient_checkpointing_method(
                block, hidden_states, encoder_hidden_states, temb, attention_mask, rope_freqs
            )
        return hidden_states, encoder_hidden_states<|MERGE_RESOLUTION|>--- conflicted
+++ resolved
@@ -16,12 +16,8 @@
 from diffusers.models.modeling_outputs import Transformer2DModelOutput
 from diffusers.models.modeling_utils import ModelMixin
 from diffusers_helper.dit_common import LayerNorm
-<<<<<<< HEAD
+from diffusers_helper.models.mag_cache import MagCache
 from utils import args
-=======
-from diffusers_helper.models.mag_cache import MagCache
-from diffusers_helper.utils import zero_module
->>>>>>> f4369daf
 
 
 enabled_backends = []
@@ -37,16 +33,14 @@
 
 print("Currently enabled native sdp backends:", enabled_backends)
 
-<<<<<<< HEAD
 major, minor = torch.cuda.get_device_capability()
 print(f"CUDA Capability: {major}.{minor}")
-=======
+
 xformers_attn_func = None
 flash_attn_varlen_func = None
 flash_attn_func = None
 sageattn_varlen = None
 sageattn = None
->>>>>>> f4369daf
 
 try:
     # raise NotImplementedError
@@ -59,16 +53,6 @@
     from flash_attn import flash_attn_varlen_func, flash_attn_func
 except:
     pass
-
-try:
-    # raise NotImplementedError
-    from flash_attn.flash_attn_interface import flash_attn_unpadded_func
-    from flash_attn.flash_attn_triton import flash_attn_func
-    print('Flash Attn 1 is installed!')
-except:
-    print('Flash Attn 1 is not installed!')
-    flash_attn_unpadded_func = None
-    flash_attn_func = None
 
 try:
     # raise NotImplementedError
@@ -972,8 +956,13 @@
         self.accumulated_rel_l1_distance = 0
         self.previous_modulated_input = None
         self.previous_residual = None
-        self.teacache_rescale_func = np.poly1d(
-            [7.33226126e+02, -4.01131952e+02, 6.75869174e+01, -3.14987800e+00, 9.61237896e-02])
+        self.teacache_rescale_func = np.poly1d([7.33226126e+02, -4.01131952e+02, 6.75869174e+01, -3.14987800e+00, 9.61237896e-02])
+
+    def install_magcache(self, magcache: MagCache):
+        self.magcache = magcache
+
+    def uninstall_magcache(self):
+        self.magcache = None
 
     def install_magcache(self, magcache: MagCache):
         self.magcache = magcache
