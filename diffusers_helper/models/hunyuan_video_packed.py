from typing import Any, Dict, List, Optional, Tuple, Union

import torch
import torch.nn.functional as F
import einops
import torch.nn as nn
import numpy as np

from diffusers.loaders import FromOriginalModelMixin
from diffusers.configuration_utils import ConfigMixin, register_to_config
from diffusers.loaders import PeftAdapterMixin
from diffusers.utils import logging
from diffusers.models.attention import FeedForward
from diffusers.models.attention_processor import Attention
from diffusers.models.embeddings import TimestepEmbedding, Timesteps, PixArtAlphaTextProjection
from diffusers.models.modeling_outputs import Transformer2DModelOutput
from diffusers.models.modeling_utils import ModelMixin
from diffusers_helper.dit_common import LayerNorm
from diffusers_helper.utils import zero_module
from utils import args


enabled_backends = []

if torch.backends.cuda.flash_sdp_enabled():
    enabled_backends.append("flash")
if torch.backends.cuda.math_sdp_enabled():
    enabled_backends.append("math")
if torch.backends.cuda.mem_efficient_sdp_enabled():
    enabled_backends.append("mem_efficient")
if torch.backends.cuda.cudnn_sdp_enabled():
    enabled_backends.append("cudnn")

print("Currently enabled native sdp backends:", enabled_backends)

major, minor = torch.cuda.get_device_capability()
print(f"CUDA Capability: {major}.{minor}")

try:
    # raise NotImplementedError
    from xformers.ops import memory_efficient_attention as xformers_attn_func
    print('Xformers is installed!')
except:
    print('Xformers is not installed!')
    xformers_attn_func = None

try:
    # raise NotImplementedError
    from flash_attn import flash_attn_varlen_func, flash_attn_func
    print('Flash Attn is installed!')
except:
    print('Flash Attn is not installed!')
    flash_attn_varlen_func = None
    flash_attn_func = None

try:
    # raise NotImplementedError
    from flash_attn.flash_attn_interface import flash_attn_unpadded_func
    from flash_attn.flash_attn_triton import flash_attn_func
    print('Flash Attn 1 is installed!')
except:
    print('Flash Attn 1 is not installed!')
    flash_attn_unpadded_func = None
    flash_attn_func = None
    
try:
    # raise NotImplementedError
    from sageattention import sageattn_varlen, sageattn
    print('Sage Attn is installed!')
except:
    print('Sage Attn is not installed!')
    sageattn_varlen = None
    sageattn = None


logger = logging.get_logger(__name__)  # pylint: disable=invalid-name


def pad_for_3d_conv(x, kernel_size):
    b, c, t, h, w = x.shape
    pt, ph, pw = kernel_size
    pad_t = (pt - (t % pt)) % pt
    pad_h = (ph - (h % ph)) % ph
    pad_w = (pw - (w % pw)) % pw
    return torch.nn.functional.pad(x, (0, pad_w, 0, pad_h, 0, pad_t), mode='replicate')


def center_down_sample_3d(x, kernel_size):
    # pt, ph, pw = kernel_size
    # cp = (pt * ph * pw) // 2
    # xp = einops.rearrange(x, 'b c (t pt) (h ph) (w pw) -> (pt ph pw) b c t h w', pt=pt, ph=ph, pw=pw)
    # xc = xp[cp]
    # return xc
    return torch.nn.functional.avg_pool3d(x, kernel_size, stride=kernel_size)


def get_cu_seqlens(text_mask, img_len):
    batch_size = text_mask.shape[0]
    text_len = text_mask.sum(dim=1)
    max_len = text_mask.shape[1] + img_len

    cu_seqlens = torch.zeros([2 * batch_size + 1], dtype=torch.int32, device="cuda")

    for i in range(batch_size):
        s = text_len[i] + img_len
        s1 = i * max_len + s
        s2 = (i + 1) * max_len
        cu_seqlens[2 * i + 1] = s1
        cu_seqlens[2 * i + 2] = s2

    return cu_seqlens


def apply_rotary_emb_transposed(x, freqs_cis):
    cos, sin = freqs_cis.unsqueeze(-2).chunk(2, dim=-1)
    x_real, x_imag = x.unflatten(-1, (-1, 2)).unbind(-1)
    x_rotated = torch.stack([-x_imag, x_real], dim=-1).flatten(3)
    out = x.float() * cos + x_rotated.float() * sin
    out = out.to(x)
    return out

def attn_varlen_func(q_o, k_o, v_o, cu_seqlens_q, cu_seqlens_kv, max_seqlen_q, max_seqlen_kv):
    with torch.no_grad():
        q = q_o
        k = k_o
        v = v_o
        
        # This device probably does not have support for bfloat16.
        if q_o.dtype != args.target_precision:
            q = q_o.to(args.target_precision)
            k = k_o.to(args.target_precision)
            v = v_o.to(args.target_precision)
            
        def process_chunk(q_chunk, k_chunk, v_chunk):
            out = F.scaled_dot_product_attention(q_chunk.transpose(1,2), 
                                                k_chunk.transpose(1,2), 
                                                v_chunk.transpose(1,2)).transpose(1,2)
            return out
            
        if cu_seqlens_q is None and cu_seqlens_kv is None and max_seqlen_q is None and max_seqlen_kv is None:
            if sageattn is not None:
                try:
                    return sageattn(q, k, v, tensor_layout='NHD').to(q_o.dtype)
                except Exception as e:
                    print(f"SageAttention Error: {e}. Continuing with fallback.")
        
            if flash_attn_func is not None:
                try:
                    return flash_attn_func(q, k, v).to(q_o.dtype)
                except Exception as e:
                    print(f"FlashAttention Error: {e}. Continuing with fallback.")
        
            if xformers_attn_func is not None:
                try:
                    return xformers_attn_func(q, k, v).to(q_o.dtype)
                except Exception as e:
                    print(f"xFormers Error: {e}. Continuing with fallback.")
                    
            return process_chunk(q, k, v).to(q_o.dtype)
        
        batch_size = q.shape[0]
        q = q.view(q.shape[0] * q.shape[1], *q.shape[2:])
        k = k.view(k.shape[0] * k.shape[1], *k.shape[2:])
        v = v.view(v.shape[0] * v.shape[1], *v.shape[2:])
        
        if sageattn_varlen is not None:
            try:
                x = sageattn_varlen(q, k, v, cu_seqlens_q, cu_seqlens_kv, max_seqlen_q, max_seqlen_kv)
                return x.view(batch_size, max_seqlen_q, *x.shape[2:]).to(q_o.dtype)
            except Exception as e:
                print(f"SageAttention Error: {e}. Continuing with fallback.")

        if flash_attn_varlen_func is not None:
            try:
                x = flash_attn_varlen_func(q, k, v, cu_seqlens_q, cu_seqlens_kv, max_seqlen_q, max_seqlen_kv)
                return x.view(batch_size, max_seqlen_q, *x.shape[2:]).to(q_o.dtype)
            except Exception as e:
                print(f"FlashAttention Error: {e}. Continuing with fallback.")
                
        if flash_attn_unpadded_func is not None:
            try:
                x = flash_attn_unpadded_func(q, k, v, cu_seqlens_q, cu_seqlens_kv, max_seqlen_q, max_seqlen_kv, 0.0)
                return x.view(batch_size, max_seqlen_q, *x.shape[2:]).to(q_o.dtype)
            except Exception as e:
                print(f"FlashAttention 1 Error: {e}. Continuing with fallback.")

        if xformers_attn_func is not None:
            print("Warning: Calling standard xformers attention for variable length sequence. This might be incorrect. Padding/unpadding or a dedicated varlen function might be needed.")
             
            try:
                x = xformers_attn_func(q, k, v)
                return x.view(batch_size, max_seqlen_q, *x.shape[2:]).to(q_o.dtype)
            except Exception as e:
                print(f"xFormers Error: {e}. Continuing with fallback.")

<<<<<<< HEAD
        raise NotImplementedError('No Attn Installed!')
=======
    B, L, H, C = q.shape

    q = q.flatten(0, 1)
    k = k.flatten(0, 1)
    v = v.flatten(0, 1)

    if sageattn_varlen is not None:
        x = sageattn_varlen(q, k, v, cu_seqlens_q, cu_seqlens_kv, max_seqlen_q, max_seqlen_kv)
    elif flash_attn_varlen_func is not None:
        x = flash_attn_varlen_func(q, k, v, cu_seqlens_q, cu_seqlens_kv, max_seqlen_q, max_seqlen_kv)
    else:
        raise NotImplementedError('No Attn Installed!')

    x = x.unflatten(0, (B, L))

    return x
>>>>>>> c5d37566


class HunyuanAttnProcessorFlashAttnDouble:
    def __call__(self, attn, hidden_states, encoder_hidden_states, attention_mask, image_rotary_emb):
        cu_seqlens_q, cu_seqlens_kv, max_seqlen_q, max_seqlen_kv = attention_mask

        query = attn.to_q(hidden_states)
        key = attn.to_k(hidden_states)
        value = attn.to_v(hidden_states)

        query = query.unflatten(2, (attn.heads, -1))
        key = key.unflatten(2, (attn.heads, -1))
        value = value.unflatten(2, (attn.heads, -1))

        query = attn.norm_q(query)
        key = attn.norm_k(key)

        query = apply_rotary_emb_transposed(query, image_rotary_emb)
        key = apply_rotary_emb_transposed(key, image_rotary_emb)

        encoder_query = attn.add_q_proj(encoder_hidden_states)
        encoder_key = attn.add_k_proj(encoder_hidden_states)
        encoder_value = attn.add_v_proj(encoder_hidden_states)

        encoder_query = encoder_query.unflatten(2, (attn.heads, -1))
        encoder_key = encoder_key.unflatten(2, (attn.heads, -1))
        encoder_value = encoder_value.unflatten(2, (attn.heads, -1))

        encoder_query = attn.norm_added_q(encoder_query)
        encoder_key = attn.norm_added_k(encoder_key)

        query = torch.cat([query, encoder_query], dim=1)
        key = torch.cat([key, encoder_key], dim=1)
        value = torch.cat([value, encoder_value], dim=1)

        hidden_states = attn_varlen_func(query, key, value, cu_seqlens_q, cu_seqlens_kv, max_seqlen_q, max_seqlen_kv)
        hidden_states = hidden_states.flatten(-2)

        txt_length = encoder_hidden_states.shape[1]
        hidden_states, encoder_hidden_states = hidden_states[:, :-txt_length], hidden_states[:, -txt_length:]

        hidden_states = attn.to_out[0](hidden_states)
        hidden_states = attn.to_out[1](hidden_states)
        encoder_hidden_states = attn.to_add_out(encoder_hidden_states)

        return hidden_states, encoder_hidden_states


class HunyuanAttnProcessorFlashAttnSingle:
    def __call__(self, attn, hidden_states, encoder_hidden_states, attention_mask, image_rotary_emb):
        cu_seqlens_q, cu_seqlens_kv, max_seqlen_q, max_seqlen_kv = attention_mask

        hidden_states = torch.cat([hidden_states, encoder_hidden_states], dim=1)

        query = attn.to_q(hidden_states)
        key = attn.to_k(hidden_states)
        value = attn.to_v(hidden_states)

        query = query.unflatten(2, (attn.heads, -1))
        key = key.unflatten(2, (attn.heads, -1))
        value = value.unflatten(2, (attn.heads, -1))

        query = attn.norm_q(query)
        key = attn.norm_k(key)

        txt_length = encoder_hidden_states.shape[1]

        query = torch.cat([apply_rotary_emb_transposed(query[:, :-txt_length], image_rotary_emb), query[:, -txt_length:]], dim=1)
        key = torch.cat([apply_rotary_emb_transposed(key[:, :-txt_length], image_rotary_emb), key[:, -txt_length:]], dim=1)

        hidden_states = attn_varlen_func(query, key, value, cu_seqlens_q, cu_seqlens_kv, max_seqlen_q, max_seqlen_kv)
        hidden_states = hidden_states.flatten(-2)

        hidden_states, encoder_hidden_states = hidden_states[:, :-txt_length], hidden_states[:, -txt_length:]

        return hidden_states, encoder_hidden_states


class CombinedTimestepGuidanceTextProjEmbeddings(nn.Module):
    def __init__(self, embedding_dim, pooled_projection_dim):
        super().__init__()

        self.time_proj = Timesteps(num_channels=256, flip_sin_to_cos=True, downscale_freq_shift=0)
        self.timestep_embedder = TimestepEmbedding(in_channels=256, time_embed_dim=embedding_dim)
        self.guidance_embedder = TimestepEmbedding(in_channels=256, time_embed_dim=embedding_dim)
        self.text_embedder = PixArtAlphaTextProjection(pooled_projection_dim, embedding_dim, act_fn="silu")

    def forward(self, timestep, guidance, pooled_projection):
        timesteps_proj = self.time_proj(timestep)
        timesteps_emb = self.timestep_embedder(timesteps_proj.to(dtype=pooled_projection.dtype))

        guidance_proj = self.time_proj(guidance)
        guidance_emb = self.guidance_embedder(guidance_proj.to(dtype=pooled_projection.dtype))

        time_guidance_emb = timesteps_emb + guidance_emb

        pooled_projections = self.text_embedder(pooled_projection)
        conditioning = time_guidance_emb + pooled_projections

        return conditioning


class CombinedTimestepTextProjEmbeddings(nn.Module):
    def __init__(self, embedding_dim, pooled_projection_dim):
        super().__init__()

        self.time_proj = Timesteps(num_channels=256, flip_sin_to_cos=True, downscale_freq_shift=0)
        self.timestep_embedder = TimestepEmbedding(in_channels=256, time_embed_dim=embedding_dim)
        self.text_embedder = PixArtAlphaTextProjection(pooled_projection_dim, embedding_dim, act_fn="silu")

    def forward(self, timestep, pooled_projection):
        timesteps_proj = self.time_proj(timestep)
        timesteps_emb = self.timestep_embedder(timesteps_proj.to(dtype=pooled_projection.dtype))

        pooled_projections = self.text_embedder(pooled_projection)

        conditioning = timesteps_emb + pooled_projections

        return conditioning


class HunyuanVideoAdaNorm(nn.Module):
    def __init__(self, in_features: int, out_features: Optional[int] = None) -> None:
        super().__init__()

        out_features = out_features or 2 * in_features
        self.linear = nn.Linear(in_features, out_features)
        self.nonlinearity = nn.SiLU()

    def forward(
        self, temb: torch.Tensor
    ) -> Tuple[torch.Tensor, torch.Tensor, torch.Tensor, torch.Tensor, torch.Tensor]:
        temb = self.linear(self.nonlinearity(temb))
        gate_msa, gate_mlp = temb.chunk(2, dim=-1)
        gate_msa, gate_mlp = gate_msa.unsqueeze(1), gate_mlp.unsqueeze(1)
        return gate_msa, gate_mlp


class HunyuanVideoIndividualTokenRefinerBlock(nn.Module):
    def __init__(
        self,
        num_attention_heads: int,
        attention_head_dim: int,
        mlp_width_ratio: str = 4.0,
        mlp_drop_rate: float = 0.0,
        attention_bias: bool = True,
    ) -> None:
        super().__init__()

        hidden_size = num_attention_heads * attention_head_dim

        self.norm1 = LayerNorm(hidden_size, elementwise_affine=True, eps=1e-6)
        self.attn = Attention(
            query_dim=hidden_size,
            cross_attention_dim=None,
            heads=num_attention_heads,
            dim_head=attention_head_dim,
            bias=attention_bias,
        )

        self.norm2 = LayerNorm(hidden_size, elementwise_affine=True, eps=1e-6)
        self.ff = FeedForward(hidden_size, mult=mlp_width_ratio, activation_fn="linear-silu", dropout=mlp_drop_rate)

        self.norm_out = HunyuanVideoAdaNorm(hidden_size, 2 * hidden_size)

    def forward(
        self,
        hidden_states: torch.Tensor,
        temb: torch.Tensor,
        attention_mask: Optional[torch.Tensor] = None,
    ) -> torch.Tensor:
        norm_hidden_states = self.norm1(hidden_states)

        attn_output = self.attn(
            hidden_states=norm_hidden_states,
            encoder_hidden_states=None,
            attention_mask=attention_mask,
        )

        gate_msa, gate_mlp = self.norm_out(temb)
        hidden_states = hidden_states + attn_output * gate_msa

        ff_output = self.ff(self.norm2(hidden_states))
        hidden_states = hidden_states + ff_output * gate_mlp

        return hidden_states


class HunyuanVideoIndividualTokenRefiner(nn.Module):
    def __init__(
        self,
        num_attention_heads: int,
        attention_head_dim: int,
        num_layers: int,
        mlp_width_ratio: float = 4.0,
        mlp_drop_rate: float = 0.0,
        attention_bias: bool = True,
    ) -> None:
        super().__init__()

        self.refiner_blocks = nn.ModuleList(
            [
                HunyuanVideoIndividualTokenRefinerBlock(
                    num_attention_heads=num_attention_heads,
                    attention_head_dim=attention_head_dim,
                    mlp_width_ratio=mlp_width_ratio,
                    mlp_drop_rate=mlp_drop_rate,
                    attention_bias=attention_bias,
                )
                for _ in range(num_layers)
            ]
        )

    def forward(
        self,
        hidden_states: torch.Tensor,
        temb: torch.Tensor,
        attention_mask: Optional[torch.Tensor] = None,
    ) -> None:
        self_attn_mask = None
        if attention_mask is not None:
            batch_size = attention_mask.shape[0]
            seq_len = attention_mask.shape[1]
            attention_mask = attention_mask.to(hidden_states.device).bool()
            self_attn_mask_1 = attention_mask.view(batch_size, 1, 1, seq_len).repeat(1, 1, seq_len, 1)
            self_attn_mask_2 = self_attn_mask_1.transpose(2, 3)
            self_attn_mask = (self_attn_mask_1 & self_attn_mask_2).bool()
            self_attn_mask[:, :, :, 0] = True

        for block in self.refiner_blocks:
            hidden_states = block(hidden_states, temb, self_attn_mask)

        return hidden_states


class HunyuanVideoTokenRefiner(nn.Module):
    def __init__(
        self,
        in_channels: int,
        num_attention_heads: int,
        attention_head_dim: int,
        num_layers: int,
        mlp_ratio: float = 4.0,
        mlp_drop_rate: float = 0.0,
        attention_bias: bool = True,
    ) -> None:
        super().__init__()

        hidden_size = num_attention_heads * attention_head_dim

        self.time_text_embed = CombinedTimestepTextProjEmbeddings(
            embedding_dim=hidden_size, pooled_projection_dim=in_channels
        )
        self.proj_in = nn.Linear(in_channels, hidden_size, bias=True)
        self.token_refiner = HunyuanVideoIndividualTokenRefiner(
            num_attention_heads=num_attention_heads,
            attention_head_dim=attention_head_dim,
            num_layers=num_layers,
            mlp_width_ratio=mlp_ratio,
            mlp_drop_rate=mlp_drop_rate,
            attention_bias=attention_bias,
        )

    def forward(
        self,
        hidden_states: torch.Tensor,
        timestep: torch.LongTensor,
        attention_mask: Optional[torch.LongTensor] = None,
    ) -> torch.Tensor:
        if attention_mask is None:
            pooled_projections = hidden_states.mean(dim=1)
        else:
            original_dtype = hidden_states.dtype
            mask_float = attention_mask.float().unsqueeze(-1)
            pooled_projections = (hidden_states * mask_float).sum(dim=1) / mask_float.sum(dim=1)
            pooled_projections = pooled_projections.to(original_dtype)

        temb = self.time_text_embed(timestep, pooled_projections)
        hidden_states = self.proj_in(hidden_states)
        hidden_states = self.token_refiner(hidden_states, temb, attention_mask)

        return hidden_states


class HunyuanVideoRotaryPosEmbed(nn.Module):
    def __init__(self, rope_dim, theta):
        super().__init__()
        self.DT, self.DY, self.DX = rope_dim
        self.theta = theta

    @torch.no_grad()
    def get_frequency(self, dim, pos):
        T, H, W = pos.shape
        freqs = 1.0 / (self.theta ** (torch.arange(0, dim, 2, dtype=torch.float32, device=pos.device)[: (dim // 2)] / dim))
        freqs = torch.outer(freqs, pos.reshape(-1)).unflatten(-1, (T, H, W)).repeat_interleave(2, dim=0)
        return freqs.cos(), freqs.sin()

    @torch.no_grad()
    def forward_inner(self, frame_indices, height, width, device):
        GT, GY, GX = torch.meshgrid(
            frame_indices.to(device=device, dtype=torch.float32),
            torch.arange(0, height, device=device, dtype=torch.float32),
            torch.arange(0, width, device=device, dtype=torch.float32),
            indexing="ij"
        )

        FCT, FST = self.get_frequency(self.DT, GT)
        FCY, FSY = self.get_frequency(self.DY, GY)
        FCX, FSX = self.get_frequency(self.DX, GX)

        result = torch.cat([FCT, FCY, FCX, FST, FSY, FSX], dim=0)

        return result.to(device)

    @torch.no_grad()
    def forward(self, frame_indices, height, width, device):
        frame_indices = frame_indices.unbind(0)
        results = [self.forward_inner(f, height, width, device) for f in frame_indices]
        results = torch.stack(results, dim=0)
        return results


class AdaLayerNormZero(nn.Module):
    def __init__(self, embedding_dim: int, norm_type="layer_norm", bias=True):
        super().__init__()
        self.silu = nn.SiLU()
        self.linear = nn.Linear(embedding_dim, 6 * embedding_dim, bias=bias)
        if norm_type == "layer_norm":
            self.norm = LayerNorm(embedding_dim, elementwise_affine=False, eps=1e-6)
        else:
            raise ValueError(f"unknown norm_type {norm_type}")

    def forward(
        self,
        x: torch.Tensor,
        emb: Optional[torch.Tensor] = None,
    ) -> Tuple[torch.Tensor, torch.Tensor, torch.Tensor, torch.Tensor, torch.Tensor]:
        emb = emb.unsqueeze(-2)
        emb = self.linear(self.silu(emb))
        shift_msa, scale_msa, gate_msa, shift_mlp, scale_mlp, gate_mlp = emb.chunk(6, dim=-1)
        x = self.norm(x) * (1 + scale_msa) + shift_msa
        return x, gate_msa, shift_mlp, scale_mlp, gate_mlp


class AdaLayerNormZeroSingle(nn.Module):
    def __init__(self, embedding_dim: int, norm_type="layer_norm", bias=True):
        super().__init__()

        self.silu = nn.SiLU()
        self.linear = nn.Linear(embedding_dim, 3 * embedding_dim, bias=bias)
        if norm_type == "layer_norm":
            self.norm = LayerNorm(embedding_dim, elementwise_affine=False, eps=1e-6)
        else:
            raise ValueError(f"unknown norm_type {norm_type}")

    def forward(
        self,
        x: torch.Tensor,
        emb: Optional[torch.Tensor] = None,
    ) -> Tuple[torch.Tensor, torch.Tensor, torch.Tensor, torch.Tensor, torch.Tensor]:
        emb = emb.unsqueeze(-2)
        emb = self.linear(self.silu(emb))
        shift_msa, scale_msa, gate_msa = emb.chunk(3, dim=-1)
        x = self.norm(x) * (1 + scale_msa) + shift_msa
        return x, gate_msa


class AdaLayerNormContinuous(nn.Module):
    def __init__(
        self,
        embedding_dim: int,
        conditioning_embedding_dim: int,
        elementwise_affine=True,
        eps=1e-5,
        bias=True,
        norm_type="layer_norm",
    ):
        super().__init__()
        self.silu = nn.SiLU()
        self.linear = nn.Linear(conditioning_embedding_dim, embedding_dim * 2, bias=bias)
        if norm_type == "layer_norm":
            self.norm = LayerNorm(embedding_dim, eps, elementwise_affine, bias)
        else:
            raise ValueError(f"unknown norm_type {norm_type}")

    def forward(self, x: torch.Tensor, emb: torch.Tensor) -> torch.Tensor:
        emb = emb.unsqueeze(-2)
        emb = self.linear(self.silu(emb))
        scale, shift = emb.chunk(2, dim=-1)
        x = self.norm(x) * (1 + scale) + shift
        return x


class HunyuanVideoSingleTransformerBlock(nn.Module):
    def __init__(
        self,
        num_attention_heads: int,
        attention_head_dim: int,
        mlp_ratio: float = 4.0,
        qk_norm: str = "rms_norm",
    ) -> None:
        super().__init__()

        hidden_size = num_attention_heads * attention_head_dim
        mlp_dim = int(hidden_size * mlp_ratio)

        self.attn = Attention(
            query_dim=hidden_size,
            cross_attention_dim=None,
            dim_head=attention_head_dim,
            heads=num_attention_heads,
            out_dim=hidden_size,
            bias=True,
            processor=HunyuanAttnProcessorFlashAttnSingle(),
            qk_norm=qk_norm,
            eps=1e-6,
            pre_only=True,
        )

        self.norm = AdaLayerNormZeroSingle(hidden_size, norm_type="layer_norm")
        self.proj_mlp = nn.Linear(hidden_size, mlp_dim)
        self.act_mlp = nn.GELU(approximate="tanh")
        self.proj_out = nn.Linear(hidden_size + mlp_dim, hidden_size)

    def forward(
        self,
        hidden_states: torch.Tensor,
        encoder_hidden_states: torch.Tensor,
        temb: torch.Tensor,
        attention_mask: Optional[torch.Tensor] = None,
        image_rotary_emb: Optional[Tuple[torch.Tensor, torch.Tensor]] = None,
    ) -> torch.Tensor:
        text_seq_length = encoder_hidden_states.shape[1]
        hidden_states = torch.cat([hidden_states, encoder_hidden_states], dim=1)

        residual = hidden_states

        # 1. Input normalization
        norm_hidden_states, gate = self.norm(hidden_states, emb=temb)
        mlp_hidden_states = self.act_mlp(self.proj_mlp(norm_hidden_states))

        norm_hidden_states, norm_encoder_hidden_states = (
            norm_hidden_states[:, :-text_seq_length, :],
            norm_hidden_states[:, -text_seq_length:, :],
        )

        # 2. Attention
        attn_output, context_attn_output = self.attn(
            hidden_states=norm_hidden_states,
            encoder_hidden_states=norm_encoder_hidden_states,
            attention_mask=attention_mask,
            image_rotary_emb=image_rotary_emb,
        )
        attn_output = torch.cat([attn_output, context_attn_output], dim=1)

        # 3. Modulation and residual connection
        hidden_states = torch.cat([attn_output, mlp_hidden_states], dim=2)
        hidden_states = gate * self.proj_out(hidden_states)
        hidden_states = hidden_states + residual

        hidden_states, encoder_hidden_states = (
            hidden_states[:, :-text_seq_length, :],
            hidden_states[:, -text_seq_length:, :],
        )
        return hidden_states, encoder_hidden_states


class HunyuanVideoTransformerBlock(nn.Module):
    def __init__(
        self,
        num_attention_heads: int,
        attention_head_dim: int,
        mlp_ratio: float,
        qk_norm: str = "rms_norm",
    ) -> None:
        super().__init__()

        hidden_size = num_attention_heads * attention_head_dim

        self.norm1 = AdaLayerNormZero(hidden_size, norm_type="layer_norm")
        self.norm1_context = AdaLayerNormZero(hidden_size, norm_type="layer_norm")

        self.attn = Attention(
            query_dim=hidden_size,
            cross_attention_dim=None,
            added_kv_proj_dim=hidden_size,
            dim_head=attention_head_dim,
            heads=num_attention_heads,
            out_dim=hidden_size,
            context_pre_only=False,
            bias=True,
            processor=HunyuanAttnProcessorFlashAttnDouble(),
            qk_norm=qk_norm,
            eps=1e-6,
        )

        self.norm2 = LayerNorm(hidden_size, elementwise_affine=False, eps=1e-6)
        self.ff = FeedForward(hidden_size, mult=mlp_ratio, activation_fn="gelu-approximate")

        self.norm2_context = LayerNorm(hidden_size, elementwise_affine=False, eps=1e-6)
        self.ff_context = FeedForward(hidden_size, mult=mlp_ratio, activation_fn="gelu-approximate")

    def forward(
        self,
        hidden_states: torch.Tensor,
        encoder_hidden_states: torch.Tensor,
        temb: torch.Tensor,
        attention_mask: Optional[torch.Tensor] = None,
        freqs_cis: Optional[Tuple[torch.Tensor, torch.Tensor]] = None,
    ) -> Tuple[torch.Tensor, torch.Tensor]:
        # 1. Input normalization
        norm_hidden_states, gate_msa, shift_mlp, scale_mlp, gate_mlp = self.norm1(hidden_states, emb=temb)
        norm_encoder_hidden_states, c_gate_msa, c_shift_mlp, c_scale_mlp, c_gate_mlp = self.norm1_context(encoder_hidden_states, emb=temb)

        # 2. Joint attention
        attn_output, context_attn_output = self.attn(
            hidden_states=norm_hidden_states,
            encoder_hidden_states=norm_encoder_hidden_states,
            attention_mask=attention_mask,
            image_rotary_emb=freqs_cis,
        )

        # 3. Modulation and residual connection
        hidden_states = hidden_states + attn_output * gate_msa
        encoder_hidden_states = encoder_hidden_states + context_attn_output * c_gate_msa

        norm_hidden_states = self.norm2(hidden_states)
        norm_encoder_hidden_states = self.norm2_context(encoder_hidden_states)

        norm_hidden_states = norm_hidden_states * (1 + scale_mlp) + shift_mlp
        norm_encoder_hidden_states = norm_encoder_hidden_states * (1 + c_scale_mlp) + c_shift_mlp

        # 4. Feed-forward
        ff_output = self.ff(norm_hidden_states)
        context_ff_output = self.ff_context(norm_encoder_hidden_states)

        hidden_states = hidden_states + gate_mlp * ff_output
        encoder_hidden_states = encoder_hidden_states + c_gate_mlp * context_ff_output

        return hidden_states, encoder_hidden_states


class ClipVisionProjection(nn.Module):
    def __init__(self, in_channels, out_channels):
        super().__init__()
        self.up = nn.Linear(in_channels, out_channels * 3)
        self.down = nn.Linear(out_channels * 3, out_channels)

    def forward(self, x):
        projected_x = self.down(nn.functional.silu(self.up(x)))
        return projected_x


class HunyuanVideoPatchEmbed(nn.Module):
    def __init__(self, patch_size, in_chans, embed_dim):
        super().__init__()
        self.proj = nn.Conv3d(in_chans, embed_dim, kernel_size=patch_size, stride=patch_size)


class HunyuanVideoPatchEmbedForCleanLatents(nn.Module):
    def __init__(self, inner_dim):
        super().__init__()
        self.proj = nn.Conv3d(16, inner_dim, kernel_size=(1, 2, 2), stride=(1, 2, 2))
        self.proj_2x = nn.Conv3d(16, inner_dim, kernel_size=(2, 4, 4), stride=(2, 4, 4))
        self.proj_4x = nn.Conv3d(16, inner_dim, kernel_size=(4, 8, 8), stride=(4, 8, 8))

    @torch.no_grad()
    def initialize_weight_from_another_conv3d(self, another_layer):
        weight = another_layer.weight.detach().clone()
        bias = another_layer.bias.detach().clone()

        sd = {
            'proj.weight': weight.clone(),
            'proj.bias': bias.clone(),
            'proj_2x.weight': einops.repeat(weight, 'b c t h w -> b c (t tk) (h hk) (w wk)', tk=2, hk=2, wk=2) / 8.0,
            'proj_2x.bias': bias.clone(),
            'proj_4x.weight': einops.repeat(weight, 'b c t h w -> b c (t tk) (h hk) (w wk)', tk=4, hk=4, wk=4) / 64.0,
            'proj_4x.bias': bias.clone(),
        }

        sd = {k: v.clone() for k, v in sd.items()}

        self.load_state_dict(sd)
        return


class HunyuanVideoTransformer3DModelPacked(ModelMixin, ConfigMixin, PeftAdapterMixin, FromOriginalModelMixin):
    @register_to_config
    def __init__(
        self,
        in_channels: int = 16,
        out_channels: int = 16,
        num_attention_heads: int = 24,
        attention_head_dim: int = 128,
        num_layers: int = 20,
        num_single_layers: int = 40,
        num_refiner_layers: int = 2,
        mlp_ratio: float = 4.0,
        patch_size: int = 2,
        patch_size_t: int = 1,
        qk_norm: str = "rms_norm",
        guidance_embeds: bool = True,
        text_embed_dim: int = 4096,
        pooled_projection_dim: int = 768,
        rope_theta: float = 256.0,
        rope_axes_dim: Tuple[int] = (16, 56, 56),
        has_image_proj=False,
        image_proj_dim=1152,
        has_clean_x_embedder=False,
    ) -> None:
        super().__init__()

        inner_dim = num_attention_heads * attention_head_dim
        out_channels = out_channels or in_channels

        # 1. Latent and condition embedders
        self.x_embedder = HunyuanVideoPatchEmbed((patch_size_t, patch_size, patch_size), in_channels, inner_dim)
        self.context_embedder = HunyuanVideoTokenRefiner(
            text_embed_dim, num_attention_heads, attention_head_dim, num_layers=num_refiner_layers
        )
        self.time_text_embed = CombinedTimestepGuidanceTextProjEmbeddings(inner_dim, pooled_projection_dim)

        self.clean_x_embedder = None
        self.image_projection = None

        # 2. RoPE
        self.rope = HunyuanVideoRotaryPosEmbed(rope_axes_dim, rope_theta)

        # 3. Dual stream transformer blocks
        self.transformer_blocks = nn.ModuleList(
            [
                HunyuanVideoTransformerBlock(
                    num_attention_heads, attention_head_dim, mlp_ratio=mlp_ratio, qk_norm=qk_norm
                )
                for _ in range(num_layers)
            ]
        )

        # 4. Single stream transformer blocks
        self.single_transformer_blocks = nn.ModuleList(
            [
                HunyuanVideoSingleTransformerBlock(
                    num_attention_heads, attention_head_dim, mlp_ratio=mlp_ratio, qk_norm=qk_norm
                )
                for _ in range(num_single_layers)
            ]
        )

        # 5. Output projection
        self.norm_out = AdaLayerNormContinuous(inner_dim, inner_dim, elementwise_affine=False, eps=1e-6)
        self.proj_out = nn.Linear(inner_dim, patch_size_t * patch_size * patch_size * out_channels)

        self.inner_dim = inner_dim
        self.use_gradient_checkpointing = False
        self.enable_teacache = False

        if has_image_proj:
            self.install_image_projection(image_proj_dim)

        if has_clean_x_embedder:
            self.install_clean_x_embedder()

        self.high_quality_fp32_output_for_inference = False

    def install_image_projection(self, in_channels):
        self.image_projection = ClipVisionProjection(in_channels=in_channels, out_channels=self.inner_dim)
        self.config['has_image_proj'] = True
        self.config['image_proj_dim'] = in_channels

    def install_clean_x_embedder(self):
        self.clean_x_embedder = HunyuanVideoPatchEmbedForCleanLatents(self.inner_dim)
        self.config['has_clean_x_embedder'] = True

    def enable_gradient_checkpointing(self):
        self.use_gradient_checkpointing = True
        print('self.use_gradient_checkpointing = True')

    def disable_gradient_checkpointing(self):
        self.use_gradient_checkpointing = False
        print('self.use_gradient_checkpointing = False')

    def initialize_teacache(self, enable_teacache=True, num_steps=25, rel_l1_thresh=0.15):
        self.enable_teacache = enable_teacache
        self.cnt = 0
        self.num_steps = num_steps
        self.rel_l1_thresh = rel_l1_thresh  # 0.1 for 1.6x speedup, 0.15 for 2.1x speedup
        self.accumulated_rel_l1_distance = 0
        self.previous_modulated_input = None
        self.previous_residual = None
        self.teacache_rescale_func = np.poly1d([7.33226126e+02, -4.01131952e+02, 6.75869174e+01, -3.14987800e+00, 9.61237896e-02])

    def gradient_checkpointing_method(self, block, *args):
        if self.use_gradient_checkpointing:
            result = torch.utils.checkpoint.checkpoint(block, *args, use_reentrant=False)
        else:
            result = block(*args)
        return result

    def process_input_hidden_states(
            self,
            latents, latent_indices=None,
            clean_latents=None, clean_latent_indices=None,
            clean_latents_2x=None, clean_latent_2x_indices=None,
            clean_latents_4x=None, clean_latent_4x_indices=None
    ):
        hidden_states = self.gradient_checkpointing_method(self.x_embedder.proj, latents)
        B, C, T, H, W = hidden_states.shape

        if latent_indices is None:
            latent_indices = torch.arange(0, T).unsqueeze(0).expand(B, -1)

        hidden_states = hidden_states.flatten(2).transpose(1, 2)

        rope_freqs = self.rope(frame_indices=latent_indices, height=H, width=W, device=hidden_states.device)
        rope_freqs = rope_freqs.flatten(2).transpose(1, 2)

        if clean_latents is not None and clean_latent_indices is not None:
            clean_latents = clean_latents.to(hidden_states)
            clean_latents = self.gradient_checkpointing_method(self.clean_x_embedder.proj, clean_latents)
            clean_latents = clean_latents.flatten(2).transpose(1, 2)

            clean_latent_rope_freqs = self.rope(frame_indices=clean_latent_indices, height=H, width=W, device=clean_latents.device)
            clean_latent_rope_freqs = clean_latent_rope_freqs.flatten(2).transpose(1, 2)

            hidden_states = torch.cat([clean_latents, hidden_states], dim=1)
            rope_freqs = torch.cat([clean_latent_rope_freqs, rope_freqs], dim=1)

        if clean_latents_2x is not None and clean_latent_2x_indices is not None:
            clean_latents_2x = clean_latents_2x.to(hidden_states)
            clean_latents_2x = pad_for_3d_conv(clean_latents_2x, (2, 4, 4))
            clean_latents_2x = self.gradient_checkpointing_method(self.clean_x_embedder.proj_2x, clean_latents_2x)
            clean_latents_2x = clean_latents_2x.flatten(2).transpose(1, 2)

            clean_latent_2x_rope_freqs = self.rope(frame_indices=clean_latent_2x_indices, height=H, width=W, device=clean_latents_2x.device)
            clean_latent_2x_rope_freqs = pad_for_3d_conv(clean_latent_2x_rope_freqs, (2, 2, 2))
            clean_latent_2x_rope_freqs = center_down_sample_3d(clean_latent_2x_rope_freqs, (2, 2, 2))
            clean_latent_2x_rope_freqs = clean_latent_2x_rope_freqs.flatten(2).transpose(1, 2)

            hidden_states = torch.cat([clean_latents_2x, hidden_states], dim=1)
            rope_freqs = torch.cat([clean_latent_2x_rope_freqs, rope_freqs], dim=1)

        if clean_latents_4x is not None and clean_latent_4x_indices is not None:
            clean_latents_4x = clean_latents_4x.to(hidden_states)
            clean_latents_4x = pad_for_3d_conv(clean_latents_4x, (4, 8, 8))
            clean_latents_4x = self.gradient_checkpointing_method(self.clean_x_embedder.proj_4x, clean_latents_4x)
            clean_latents_4x = clean_latents_4x.flatten(2).transpose(1, 2)

            clean_latent_4x_rope_freqs = self.rope(frame_indices=clean_latent_4x_indices, height=H, width=W, device=clean_latents_4x.device)
            clean_latent_4x_rope_freqs = pad_for_3d_conv(clean_latent_4x_rope_freqs, (4, 4, 4))
            clean_latent_4x_rope_freqs = center_down_sample_3d(clean_latent_4x_rope_freqs, (4, 4, 4))
            clean_latent_4x_rope_freqs = clean_latent_4x_rope_freqs.flatten(2).transpose(1, 2)

            hidden_states = torch.cat([clean_latents_4x, hidden_states], dim=1)
            rope_freqs = torch.cat([clean_latent_4x_rope_freqs, rope_freqs], dim=1)

        return hidden_states, rope_freqs

    def forward(
            self,
            hidden_states, timestep, encoder_hidden_states, encoder_attention_mask, pooled_projections, guidance,
            latent_indices=None,
            clean_latents=None, clean_latent_indices=None,
            clean_latents_2x=None, clean_latent_2x_indices=None,
            clean_latents_4x=None, clean_latent_4x_indices=None,
            image_embeddings=None,
            attention_kwargs=None, return_dict=True
    ):

        if attention_kwargs is None:
            attention_kwargs = {}

        batch_size, num_channels, num_frames, height, width = hidden_states.shape
        p, p_t = self.config['patch_size'], self.config['patch_size_t']
        post_patch_num_frames = num_frames // p_t
        post_patch_height = height // p
        post_patch_width = width // p
        original_context_length = post_patch_num_frames * post_patch_height * post_patch_width

        hidden_states, rope_freqs = self.process_input_hidden_states(hidden_states, latent_indices, clean_latents, clean_latent_indices, clean_latents_2x, clean_latent_2x_indices, clean_latents_4x, clean_latent_4x_indices)

        temb = self.gradient_checkpointing_method(self.time_text_embed, timestep, guidance, pooled_projections)
        encoder_hidden_states = self.gradient_checkpointing_method(self.context_embedder, encoder_hidden_states, timestep, encoder_attention_mask)

        if self.image_projection is not None:
            assert image_embeddings is not None, 'You must use image embeddings!'
            extra_encoder_hidden_states = self.gradient_checkpointing_method(self.image_projection, image_embeddings)
            extra_attention_mask = torch.ones((batch_size, extra_encoder_hidden_states.shape[1]), dtype=encoder_attention_mask.dtype, device=encoder_attention_mask.device)

            # must cat before (not after) encoder_hidden_states, due to attn masking
            encoder_hidden_states = torch.cat([extra_encoder_hidden_states, encoder_hidden_states], dim=1)
            encoder_attention_mask = torch.cat([extra_attention_mask, encoder_attention_mask], dim=1)

        if batch_size == 1:
            # When batch size is 1, we do not need any masks or var-len funcs since cropping is mathematically same to what we want
            # If they are not same, then their impls are wrong. Ours are always the correct one.
            text_len = encoder_attention_mask.sum().item()
            encoder_hidden_states = encoder_hidden_states[:, :text_len]
            attention_mask = None, None, None, None
        else:
            img_seq_len = hidden_states.shape[1]
            txt_seq_len = encoder_hidden_states.shape[1]

            cu_seqlens_q = get_cu_seqlens(encoder_attention_mask, img_seq_len)
            cu_seqlens_kv = cu_seqlens_q
            max_seqlen_q = img_seq_len + txt_seq_len
            max_seqlen_kv = max_seqlen_q

            attention_mask = cu_seqlens_q, cu_seqlens_kv, max_seqlen_q, max_seqlen_kv

        if self.enable_teacache:
            modulated_inp = self.transformer_blocks[0].norm1(hidden_states, emb=temb)[0]

            if self.cnt == 0 or self.cnt == self.num_steps-1:
                should_calc = True
                self.accumulated_rel_l1_distance = 0
            else:
                curr_rel_l1 = ((modulated_inp - self.previous_modulated_input).abs().mean() / self.previous_modulated_input.abs().mean()).cpu().item()
                self.accumulated_rel_l1_distance += self.teacache_rescale_func(curr_rel_l1)
                should_calc = self.accumulated_rel_l1_distance >= self.rel_l1_thresh

                if should_calc:
                    self.accumulated_rel_l1_distance = 0

            self.previous_modulated_input = modulated_inp
            self.cnt += 1

            if self.cnt == self.num_steps:
                self.cnt = 0

            if not should_calc:
                hidden_states = hidden_states + self.previous_residual
            else:
                ori_hidden_states = hidden_states.clone()

                for block_id, block in enumerate(self.transformer_blocks):
                    hidden_states, encoder_hidden_states = self.gradient_checkpointing_method(
                        block,
                        hidden_states,
                        encoder_hidden_states,
                        temb,
                        attention_mask,
                        rope_freqs
                    )

                for block_id, block in enumerate(self.single_transformer_blocks):
                    hidden_states, encoder_hidden_states = self.gradient_checkpointing_method(
                        block,
                        hidden_states,
                        encoder_hidden_states,
                        temb,
                        attention_mask,
                        rope_freqs
                    )

                self.previous_residual = hidden_states - ori_hidden_states
        else:
            for block_id, block in enumerate(self.transformer_blocks):
                hidden_states, encoder_hidden_states = self.gradient_checkpointing_method(
                    block,
                    hidden_states,
                    encoder_hidden_states,
                    temb,
                    attention_mask,
                    rope_freqs
                )

            for block_id, block in enumerate(self.single_transformer_blocks):
                hidden_states, encoder_hidden_states = self.gradient_checkpointing_method(
                    block,
                    hidden_states,
                    encoder_hidden_states,
                    temb,
                    attention_mask,
                    rope_freqs
                )

        hidden_states = self.gradient_checkpointing_method(self.norm_out, hidden_states, temb)

        hidden_states = hidden_states[:, -original_context_length:, :]

        if self.high_quality_fp32_output_for_inference:
            hidden_states = hidden_states.to(dtype=torch.float32)
            if self.proj_out.weight.dtype != torch.float32:
                self.proj_out.to(dtype=torch.float32)

        hidden_states = self.gradient_checkpointing_method(self.proj_out, hidden_states)

        hidden_states = einops.rearrange(hidden_states, 'b (t h w) (c pt ph pw) -> b c (t pt) (h ph) (w pw)',
                                         t=post_patch_num_frames, h=post_patch_height, w=post_patch_width,
                                         pt=p_t, ph=p, pw=p)

        if return_dict:
            return Transformer2DModelOutput(sample=hidden_states)

        return hidden_states,<|MERGE_RESOLUTION|>--- conflicted
+++ resolved
@@ -1,4 +1,4 @@
-from typing import Any, Dict, List, Optional, Tuple, Union
+from typing import Optional, Tuple
 
 import torch
 import torch.nn.functional as F
@@ -16,7 +16,6 @@
 from diffusers.models.modeling_outputs import Transformer2DModelOutput
 from diffusers.models.modeling_utils import ModelMixin
 from diffusers_helper.dit_common import LayerNorm
-from diffusers_helper.utils import zero_module
 from utils import args
 
 
@@ -62,7 +61,7 @@
     print('Flash Attn 1 is not installed!')
     flash_attn_unpadded_func = None
     flash_attn_func = None
-    
+
 try:
     # raise NotImplementedError
     from sageattention import sageattn_varlen, sageattn
@@ -99,7 +98,8 @@
     text_len = text_mask.sum(dim=1)
     max_len = text_mask.shape[1] + img_len
 
-    cu_seqlens = torch.zeros([2 * batch_size + 1], dtype=torch.int32, device="cuda")
+    cu_seqlens = torch.zeros([2 * batch_size + 1],
+                             dtype=torch.int32, device="cuda")
 
     for i in range(batch_size):
         s = text_len[i] + img_len
@@ -119,100 +119,88 @@
     out = out.to(x)
     return out
 
+
 def attn_varlen_func(q_o, k_o, v_o, cu_seqlens_q, cu_seqlens_kv, max_seqlen_q, max_seqlen_kv):
     with torch.no_grad():
         q = q_o
         k = k_o
         v = v_o
-        
+
         # This device probably does not have support for bfloat16.
         if q_o.dtype != args.target_precision:
             q = q_o.to(args.target_precision)
             k = k_o.to(args.target_precision)
             v = v_o.to(args.target_precision)
-            
+
         def process_chunk(q_chunk, k_chunk, v_chunk):
-            out = F.scaled_dot_product_attention(q_chunk.transpose(1,2), 
-                                                k_chunk.transpose(1,2), 
-                                                v_chunk.transpose(1,2)).transpose(1,2)
+            out = F.scaled_dot_product_attention(q_chunk.transpose(1, 2),
+                                                 k_chunk.transpose(1, 2),
+                                                 v_chunk.transpose(1, 2)).transpose(1, 2)
             return out
-            
+
         if cu_seqlens_q is None and cu_seqlens_kv is None and max_seqlen_q is None and max_seqlen_kv is None:
             if sageattn is not None:
                 try:
                     return sageattn(q, k, v, tensor_layout='NHD').to(q_o.dtype)
                 except Exception as e:
-                    print(f"SageAttention Error: {e}. Continuing with fallback.")
-        
+                    print(
+                        f"SageAttention Error: {e}. Continuing with fallback.")
+
             if flash_attn_func is not None:
                 try:
                     return flash_attn_func(q, k, v).to(q_o.dtype)
                 except Exception as e:
-                    print(f"FlashAttention Error: {e}. Continuing with fallback.")
-        
+                    print(
+                        f"FlashAttention Error: {e}. Continuing with fallback.")
+
             if xformers_attn_func is not None:
                 try:
                     return xformers_attn_func(q, k, v).to(q_o.dtype)
                 except Exception as e:
                     print(f"xFormers Error: {e}. Continuing with fallback.")
-                    
+
             return process_chunk(q, k, v).to(q_o.dtype)
-        
+
         batch_size = q.shape[0]
         q = q.view(q.shape[0] * q.shape[1], *q.shape[2:])
         k = k.view(k.shape[0] * k.shape[1], *k.shape[2:])
         v = v.view(v.shape[0] * v.shape[1], *v.shape[2:])
-        
+
         if sageattn_varlen is not None:
             try:
-                x = sageattn_varlen(q, k, v, cu_seqlens_q, cu_seqlens_kv, max_seqlen_q, max_seqlen_kv)
+                x = sageattn_varlen(q, k, v, cu_seqlens_q,
+                                    cu_seqlens_kv, max_seqlen_q, max_seqlen_kv)
                 return x.view(batch_size, max_seqlen_q, *x.shape[2:]).to(q_o.dtype)
             except Exception as e:
                 print(f"SageAttention Error: {e}. Continuing with fallback.")
 
         if flash_attn_varlen_func is not None:
             try:
-                x = flash_attn_varlen_func(q, k, v, cu_seqlens_q, cu_seqlens_kv, max_seqlen_q, max_seqlen_kv)
+                x = flash_attn_varlen_func(
+                    q, k, v, cu_seqlens_q, cu_seqlens_kv, max_seqlen_q, max_seqlen_kv)
                 return x.view(batch_size, max_seqlen_q, *x.shape[2:]).to(q_o.dtype)
             except Exception as e:
                 print(f"FlashAttention Error: {e}. Continuing with fallback.")
-                
+
         if flash_attn_unpadded_func is not None:
             try:
-                x = flash_attn_unpadded_func(q, k, v, cu_seqlens_q, cu_seqlens_kv, max_seqlen_q, max_seqlen_kv, 0.0)
+                x = flash_attn_unpadded_func(
+                    q, k, v, cu_seqlens_q, cu_seqlens_kv, max_seqlen_q, max_seqlen_kv, 0.0)
                 return x.view(batch_size, max_seqlen_q, *x.shape[2:]).to(q_o.dtype)
             except Exception as e:
-                print(f"FlashAttention 1 Error: {e}. Continuing with fallback.")
+                print(
+                    f"FlashAttention 1 Error: {e}. Continuing with fallback.")
 
         if xformers_attn_func is not None:
             print("Warning: Calling standard xformers attention for variable length sequence. This might be incorrect. Padding/unpadding or a dedicated varlen function might be needed.")
-             
+
             try:
                 x = xformers_attn_func(q, k, v)
                 return x.view(batch_size, max_seqlen_q, *x.shape[2:]).to(q_o.dtype)
             except Exception as e:
                 print(f"xFormers Error: {e}. Continuing with fallback.")
 
-<<<<<<< HEAD
         raise NotImplementedError('No Attn Installed!')
-=======
-    B, L, H, C = q.shape
-
-    q = q.flatten(0, 1)
-    k = k.flatten(0, 1)
-    v = v.flatten(0, 1)
-
-    if sageattn_varlen is not None:
-        x = sageattn_varlen(q, k, v, cu_seqlens_q, cu_seqlens_kv, max_seqlen_q, max_seqlen_kv)
-    elif flash_attn_varlen_func is not None:
-        x = flash_attn_varlen_func(q, k, v, cu_seqlens_q, cu_seqlens_kv, max_seqlen_q, max_seqlen_kv)
-    else:
-        raise NotImplementedError('No Attn Installed!')
-
-    x = x.unflatten(0, (B, L))
-
-    return x
->>>>>>> c5d37566
 
 
 class HunyuanAttnProcessorFlashAttnDouble:
@@ -248,11 +236,13 @@
         key = torch.cat([key, encoder_key], dim=1)
         value = torch.cat([value, encoder_value], dim=1)
 
-        hidden_states = attn_varlen_func(query, key, value, cu_seqlens_q, cu_seqlens_kv, max_seqlen_q, max_seqlen_kv)
+        hidden_states = attn_varlen_func(
+            query, key, value, cu_seqlens_q, cu_seqlens_kv, max_seqlen_q, max_seqlen_kv)
         hidden_states = hidden_states.flatten(-2)
 
         txt_length = encoder_hidden_states.shape[1]
-        hidden_states, encoder_hidden_states = hidden_states[:, :-txt_length], hidden_states[:, -txt_length:]
+        hidden_states, encoder_hidden_states = hidden_states[:,
+                                                             :-txt_length], hidden_states[:, -txt_length:]
 
         hidden_states = attn.to_out[0](hidden_states)
         hidden_states = attn.to_out[1](hidden_states)
@@ -265,7 +255,8 @@
     def __call__(self, attn, hidden_states, encoder_hidden_states, attention_mask, image_rotary_emb):
         cu_seqlens_q, cu_seqlens_kv, max_seqlen_q, max_seqlen_kv = attention_mask
 
-        hidden_states = torch.cat([hidden_states, encoder_hidden_states], dim=1)
+        hidden_states = torch.cat(
+            [hidden_states, encoder_hidden_states], dim=1)
 
         query = attn.to_q(hidden_states)
         key = attn.to_k(hidden_states)
@@ -280,13 +271,17 @@
 
         txt_length = encoder_hidden_states.shape[1]
 
-        query = torch.cat([apply_rotary_emb_transposed(query[:, :-txt_length], image_rotary_emb), query[:, -txt_length:]], dim=1)
-        key = torch.cat([apply_rotary_emb_transposed(key[:, :-txt_length], image_rotary_emb), key[:, -txt_length:]], dim=1)
-
-        hidden_states = attn_varlen_func(query, key, value, cu_seqlens_q, cu_seqlens_kv, max_seqlen_q, max_seqlen_kv)
+        query = torch.cat([apply_rotary_emb_transposed(
+            query[:, :-txt_length], image_rotary_emb), query[:, -txt_length:]], dim=1)
+        key = torch.cat([apply_rotary_emb_transposed(
+            key[:, :-txt_length], image_rotary_emb), key[:, -txt_length:]], dim=1)
+
+        hidden_states = attn_varlen_func(
+            query, key, value, cu_seqlens_q, cu_seqlens_kv, max_seqlen_q, max_seqlen_kv)
         hidden_states = hidden_states.flatten(-2)
 
-        hidden_states, encoder_hidden_states = hidden_states[:, :-txt_length], hidden_states[:, -txt_length:]
+        hidden_states, encoder_hidden_states = hidden_states[:,
+                                                             :-txt_length], hidden_states[:, -txt_length:]
 
         return hidden_states, encoder_hidden_states
 
@@ -295,17 +290,23 @@
     def __init__(self, embedding_dim, pooled_projection_dim):
         super().__init__()
 
-        self.time_proj = Timesteps(num_channels=256, flip_sin_to_cos=True, downscale_freq_shift=0)
-        self.timestep_embedder = TimestepEmbedding(in_channels=256, time_embed_dim=embedding_dim)
-        self.guidance_embedder = TimestepEmbedding(in_channels=256, time_embed_dim=embedding_dim)
-        self.text_embedder = PixArtAlphaTextProjection(pooled_projection_dim, embedding_dim, act_fn="silu")
+        self.time_proj = Timesteps(
+            num_channels=256, flip_sin_to_cos=True, downscale_freq_shift=0)
+        self.timestep_embedder = TimestepEmbedding(
+            in_channels=256, time_embed_dim=embedding_dim)
+        self.guidance_embedder = TimestepEmbedding(
+            in_channels=256, time_embed_dim=embedding_dim)
+        self.text_embedder = PixArtAlphaTextProjection(
+            pooled_projection_dim, embedding_dim, act_fn="silu")
 
     def forward(self, timestep, guidance, pooled_projection):
         timesteps_proj = self.time_proj(timestep)
-        timesteps_emb = self.timestep_embedder(timesteps_proj.to(dtype=pooled_projection.dtype))
+        timesteps_emb = self.timestep_embedder(
+            timesteps_proj.to(dtype=pooled_projection.dtype))
 
         guidance_proj = self.time_proj(guidance)
-        guidance_emb = self.guidance_embedder(guidance_proj.to(dtype=pooled_projection.dtype))
+        guidance_emb = self.guidance_embedder(
+            guidance_proj.to(dtype=pooled_projection.dtype))
 
         time_guidance_emb = timesteps_emb + guidance_emb
 
@@ -319,13 +320,17 @@
     def __init__(self, embedding_dim, pooled_projection_dim):
         super().__init__()
 
-        self.time_proj = Timesteps(num_channels=256, flip_sin_to_cos=True, downscale_freq_shift=0)
-        self.timestep_embedder = TimestepEmbedding(in_channels=256, time_embed_dim=embedding_dim)
-        self.text_embedder = PixArtAlphaTextProjection(pooled_projection_dim, embedding_dim, act_fn="silu")
+        self.time_proj = Timesteps(
+            num_channels=256, flip_sin_to_cos=True, downscale_freq_shift=0)
+        self.timestep_embedder = TimestepEmbedding(
+            in_channels=256, time_embed_dim=embedding_dim)
+        self.text_embedder = PixArtAlphaTextProjection(
+            pooled_projection_dim, embedding_dim, act_fn="silu")
 
     def forward(self, timestep, pooled_projection):
         timesteps_proj = self.time_proj(timestep)
-        timesteps_emb = self.timestep_embedder(timesteps_proj.to(dtype=pooled_projection.dtype))
+        timesteps_emb = self.timestep_embedder(
+            timesteps_proj.to(dtype=pooled_projection.dtype))
 
         pooled_projections = self.text_embedder(pooled_projection)
 
@@ -374,7 +379,8 @@
         )
 
         self.norm2 = LayerNorm(hidden_size, elementwise_affine=True, eps=1e-6)
-        self.ff = FeedForward(hidden_size, mult=mlp_width_ratio, activation_fn="linear-silu", dropout=mlp_drop_rate)
+        self.ff = FeedForward(hidden_size, mult=mlp_width_ratio,
+                              activation_fn="linear-silu", dropout=mlp_drop_rate)
 
         self.norm_out = HunyuanVideoAdaNorm(hidden_size, 2 * hidden_size)
 
@@ -437,7 +443,8 @@
             batch_size = attention_mask.shape[0]
             seq_len = attention_mask.shape[1]
             attention_mask = attention_mask.to(hidden_states.device).bool()
-            self_attn_mask_1 = attention_mask.view(batch_size, 1, 1, seq_len).repeat(1, 1, seq_len, 1)
+            self_attn_mask_1 = attention_mask.view(
+                batch_size, 1, 1, seq_len).repeat(1, 1, seq_len, 1)
             self_attn_mask_2 = self_attn_mask_1.transpose(2, 3)
             self_attn_mask = (self_attn_mask_1 & self_attn_mask_2).bool()
             self_attn_mask[:, :, :, 0] = True
@@ -487,7 +494,8 @@
         else:
             original_dtype = hidden_states.dtype
             mask_float = attention_mask.float().unsqueeze(-1)
-            pooled_projections = (hidden_states * mask_float).sum(dim=1) / mask_float.sum(dim=1)
+            pooled_projections = (
+                hidden_states * mask_float).sum(dim=1) / mask_float.sum(dim=1)
             pooled_projections = pooled_projections.to(original_dtype)
 
         temb = self.time_text_embed(timestep, pooled_projections)
@@ -506,8 +514,10 @@
     @torch.no_grad()
     def get_frequency(self, dim, pos):
         T, H, W = pos.shape
-        freqs = 1.0 / (self.theta ** (torch.arange(0, dim, 2, dtype=torch.float32, device=pos.device)[: (dim // 2)] / dim))
-        freqs = torch.outer(freqs, pos.reshape(-1)).unflatten(-1, (T, H, W)).repeat_interleave(2, dim=0)
+        freqs = 1.0 / (self.theta ** (torch.arange(0, dim, 2,
+                       dtype=torch.float32, device=pos.device)[: (dim // 2)] / dim))
+        freqs = torch.outer(freqs, pos.reshape(-1)).unflatten(-1,
+                                                              (T, H, W)).repeat_interleave(2, dim=0)
         return freqs.cos(), freqs.sin()
 
     @torch.no_grad()
@@ -530,7 +540,8 @@
     @torch.no_grad()
     def forward(self, frame_indices, height, width, device):
         frame_indices = frame_indices.unbind(0)
-        results = [self.forward_inner(f, height, width, device) for f in frame_indices]
+        results = [self.forward_inner(f, height, width, device)
+                   for f in frame_indices]
         results = torch.stack(results, dim=0)
         return results
 
@@ -541,7 +552,8 @@
         self.silu = nn.SiLU()
         self.linear = nn.Linear(embedding_dim, 6 * embedding_dim, bias=bias)
         if norm_type == "layer_norm":
-            self.norm = LayerNorm(embedding_dim, elementwise_affine=False, eps=1e-6)
+            self.norm = LayerNorm(
+                embedding_dim, elementwise_affine=False, eps=1e-6)
         else:
             raise ValueError(f"unknown norm_type {norm_type}")
 
@@ -552,7 +564,8 @@
     ) -> Tuple[torch.Tensor, torch.Tensor, torch.Tensor, torch.Tensor, torch.Tensor]:
         emb = emb.unsqueeze(-2)
         emb = self.linear(self.silu(emb))
-        shift_msa, scale_msa, gate_msa, shift_mlp, scale_mlp, gate_mlp = emb.chunk(6, dim=-1)
+        shift_msa, scale_msa, gate_msa, shift_mlp, scale_mlp, gate_mlp = emb.chunk(
+            6, dim=-1)
         x = self.norm(x) * (1 + scale_msa) + shift_msa
         return x, gate_msa, shift_mlp, scale_mlp, gate_mlp
 
@@ -564,7 +577,8 @@
         self.silu = nn.SiLU()
         self.linear = nn.Linear(embedding_dim, 3 * embedding_dim, bias=bias)
         if norm_type == "layer_norm":
-            self.norm = LayerNorm(embedding_dim, elementwise_affine=False, eps=1e-6)
+            self.norm = LayerNorm(
+                embedding_dim, elementwise_affine=False, eps=1e-6)
         else:
             raise ValueError(f"unknown norm_type {norm_type}")
 
@@ -592,7 +606,8 @@
     ):
         super().__init__()
         self.silu = nn.SiLU()
-        self.linear = nn.Linear(conditioning_embedding_dim, embedding_dim * 2, bias=bias)
+        self.linear = nn.Linear(
+            conditioning_embedding_dim, embedding_dim * 2, bias=bias)
         if norm_type == "layer_norm":
             self.norm = LayerNorm(embedding_dim, eps, elementwise_affine, bias)
         else:
@@ -646,7 +661,8 @@
         image_rotary_emb: Optional[Tuple[torch.Tensor, torch.Tensor]] = None,
     ) -> torch.Tensor:
         text_seq_length = encoder_hidden_states.shape[1]
-        hidden_states = torch.cat([hidden_states, encoder_hidden_states], dim=1)
+        hidden_states = torch.cat(
+            [hidden_states, encoder_hidden_states], dim=1)
 
         residual = hidden_states
 
@@ -693,7 +709,8 @@
         hidden_size = num_attention_heads * attention_head_dim
 
         self.norm1 = AdaLayerNormZero(hidden_size, norm_type="layer_norm")
-        self.norm1_context = AdaLayerNormZero(hidden_size, norm_type="layer_norm")
+        self.norm1_context = AdaLayerNormZero(
+            hidden_size, norm_type="layer_norm")
 
         self.attn = Attention(
             query_dim=hidden_size,
@@ -710,10 +727,13 @@
         )
 
         self.norm2 = LayerNorm(hidden_size, elementwise_affine=False, eps=1e-6)
-        self.ff = FeedForward(hidden_size, mult=mlp_ratio, activation_fn="gelu-approximate")
-
-        self.norm2_context = LayerNorm(hidden_size, elementwise_affine=False, eps=1e-6)
-        self.ff_context = FeedForward(hidden_size, mult=mlp_ratio, activation_fn="gelu-approximate")
+        self.ff = FeedForward(hidden_size, mult=mlp_ratio,
+                              activation_fn="gelu-approximate")
+
+        self.norm2_context = LayerNorm(
+            hidden_size, elementwise_affine=False, eps=1e-6)
+        self.ff_context = FeedForward(
+            hidden_size, mult=mlp_ratio, activation_fn="gelu-approximate")
 
     def forward(
         self,
@@ -724,8 +744,10 @@
         freqs_cis: Optional[Tuple[torch.Tensor, torch.Tensor]] = None,
     ) -> Tuple[torch.Tensor, torch.Tensor]:
         # 1. Input normalization
-        norm_hidden_states, gate_msa, shift_mlp, scale_mlp, gate_mlp = self.norm1(hidden_states, emb=temb)
-        norm_encoder_hidden_states, c_gate_msa, c_shift_mlp, c_scale_mlp, c_gate_mlp = self.norm1_context(encoder_hidden_states, emb=temb)
+        norm_hidden_states, gate_msa, shift_mlp, scale_mlp, gate_mlp = self.norm1(
+            hidden_states, emb=temb)
+        norm_encoder_hidden_states, c_gate_msa, c_shift_mlp, c_scale_mlp, c_gate_mlp = self.norm1_context(
+            encoder_hidden_states, emb=temb)
 
         # 2. Joint attention
         attn_output, context_attn_output = self.attn(
@@ -743,7 +765,8 @@
         norm_encoder_hidden_states = self.norm2_context(encoder_hidden_states)
 
         norm_hidden_states = norm_hidden_states * (1 + scale_mlp) + shift_mlp
-        norm_encoder_hidden_states = norm_encoder_hidden_states * (1 + c_scale_mlp) + c_shift_mlp
+        norm_encoder_hidden_states = norm_encoder_hidden_states * \
+            (1 + c_scale_mlp) + c_shift_mlp
 
         # 4. Feed-forward
         ff_output = self.ff(norm_hidden_states)
@@ -769,15 +792,19 @@
 class HunyuanVideoPatchEmbed(nn.Module):
     def __init__(self, patch_size, in_chans, embed_dim):
         super().__init__()
-        self.proj = nn.Conv3d(in_chans, embed_dim, kernel_size=patch_size, stride=patch_size)
+        self.proj = nn.Conv3d(in_chans, embed_dim,
+                              kernel_size=patch_size, stride=patch_size)
 
 
 class HunyuanVideoPatchEmbedForCleanLatents(nn.Module):
     def __init__(self, inner_dim):
         super().__init__()
-        self.proj = nn.Conv3d(16, inner_dim, kernel_size=(1, 2, 2), stride=(1, 2, 2))
-        self.proj_2x = nn.Conv3d(16, inner_dim, kernel_size=(2, 4, 4), stride=(2, 4, 4))
-        self.proj_4x = nn.Conv3d(16, inner_dim, kernel_size=(4, 8, 8), stride=(4, 8, 8))
+        self.proj = nn.Conv3d(
+            16, inner_dim, kernel_size=(1, 2, 2), stride=(1, 2, 2))
+        self.proj_2x = nn.Conv3d(
+            16, inner_dim, kernel_size=(2, 4, 4), stride=(2, 4, 4))
+        self.proj_4x = nn.Conv3d(
+            16, inner_dim, kernel_size=(4, 8, 8), stride=(4, 8, 8))
 
     @torch.no_grad()
     def initialize_weight_from_another_conv3d(self, another_layer):
@@ -829,11 +856,13 @@
         out_channels = out_channels or in_channels
 
         # 1. Latent and condition embedders
-        self.x_embedder = HunyuanVideoPatchEmbed((patch_size_t, patch_size, patch_size), in_channels, inner_dim)
+        self.x_embedder = HunyuanVideoPatchEmbed(
+            (patch_size_t, patch_size, patch_size), in_channels, inner_dim)
         self.context_embedder = HunyuanVideoTokenRefiner(
             text_embed_dim, num_attention_heads, attention_head_dim, num_layers=num_refiner_layers
         )
-        self.time_text_embed = CombinedTimestepGuidanceTextProjEmbeddings(inner_dim, pooled_projection_dim)
+        self.time_text_embed = CombinedTimestepGuidanceTextProjEmbeddings(
+            inner_dim, pooled_projection_dim)
 
         self.clean_x_embedder = None
         self.image_projection = None
@@ -862,8 +891,10 @@
         )
 
         # 5. Output projection
-        self.norm_out = AdaLayerNormContinuous(inner_dim, inner_dim, elementwise_affine=False, eps=1e-6)
-        self.proj_out = nn.Linear(inner_dim, patch_size_t * patch_size * patch_size * out_channels)
+        self.norm_out = AdaLayerNormContinuous(
+            inner_dim, inner_dim, elementwise_affine=False, eps=1e-6)
+        self.proj_out = nn.Linear(
+            inner_dim, patch_size_t * patch_size * patch_size * out_channels)
 
         self.inner_dim = inner_dim
         self.use_gradient_checkpointing = False
@@ -878,12 +909,14 @@
         self.high_quality_fp32_output_for_inference = False
 
     def install_image_projection(self, in_channels):
-        self.image_projection = ClipVisionProjection(in_channels=in_channels, out_channels=self.inner_dim)
+        self.image_projection = ClipVisionProjection(
+            in_channels=in_channels, out_channels=self.inner_dim)
         self.config['has_image_proj'] = True
         self.config['image_proj_dim'] = in_channels
 
     def install_clean_x_embedder(self):
-        self.clean_x_embedder = HunyuanVideoPatchEmbedForCleanLatents(self.inner_dim)
+        self.clean_x_embedder = HunyuanVideoPatchEmbedForCleanLatents(
+            self.inner_dim)
         self.config['has_clean_x_embedder'] = True
 
     def enable_gradient_checkpointing(self):
@@ -902,11 +935,13 @@
         self.accumulated_rel_l1_distance = 0
         self.previous_modulated_input = None
         self.previous_residual = None
-        self.teacache_rescale_func = np.poly1d([7.33226126e+02, -4.01131952e+02, 6.75869174e+01, -3.14987800e+00, 9.61237896e-02])
+        self.teacache_rescale_func = np.poly1d(
+            [7.33226126e+02, -4.01131952e+02, 6.75869174e+01, -3.14987800e+00, 9.61237896e-02])
 
     def gradient_checkpointing_method(self, block, *args):
         if self.use_gradient_checkpointing:
-            result = torch.utils.checkpoint.checkpoint(block, *args, use_reentrant=False)
+            result = torch.utils.checkpoint.checkpoint(
+                block, *args, use_reentrant=False)
         else:
             result = block(*args)
         return result
@@ -918,7 +953,8 @@
             clean_latents_2x=None, clean_latent_2x_indices=None,
             clean_latents_4x=None, clean_latent_4x_indices=None
     ):
-        hidden_states = self.gradient_checkpointing_method(self.x_embedder.proj, latents)
+        hidden_states = self.gradient_checkpointing_method(
+            self.x_embedder.proj, latents)
         B, C, T, H, W = hidden_states.shape
 
         if latent_indices is None:
@@ -926,47 +962,64 @@
 
         hidden_states = hidden_states.flatten(2).transpose(1, 2)
 
-        rope_freqs = self.rope(frame_indices=latent_indices, height=H, width=W, device=hidden_states.device)
+        rope_freqs = self.rope(frame_indices=latent_indices,
+                               height=H, width=W, device=hidden_states.device)
         rope_freqs = rope_freqs.flatten(2).transpose(1, 2)
 
         if clean_latents is not None and clean_latent_indices is not None:
             clean_latents = clean_latents.to(hidden_states)
-            clean_latents = self.gradient_checkpointing_method(self.clean_x_embedder.proj, clean_latents)
+            clean_latents = self.gradient_checkpointing_method(
+                self.clean_x_embedder.proj, clean_latents)
             clean_latents = clean_latents.flatten(2).transpose(1, 2)
 
-            clean_latent_rope_freqs = self.rope(frame_indices=clean_latent_indices, height=H, width=W, device=clean_latents.device)
-            clean_latent_rope_freqs = clean_latent_rope_freqs.flatten(2).transpose(1, 2)
+            clean_latent_rope_freqs = self.rope(
+                frame_indices=clean_latent_indices, height=H, width=W, device=clean_latents.device)
+            clean_latent_rope_freqs = clean_latent_rope_freqs.flatten(
+                2).transpose(1, 2)
 
             hidden_states = torch.cat([clean_latents, hidden_states], dim=1)
-            rope_freqs = torch.cat([clean_latent_rope_freqs, rope_freqs], dim=1)
+            rope_freqs = torch.cat(
+                [clean_latent_rope_freqs, rope_freqs], dim=1)
 
         if clean_latents_2x is not None and clean_latent_2x_indices is not None:
             clean_latents_2x = clean_latents_2x.to(hidden_states)
             clean_latents_2x = pad_for_3d_conv(clean_latents_2x, (2, 4, 4))
-            clean_latents_2x = self.gradient_checkpointing_method(self.clean_x_embedder.proj_2x, clean_latents_2x)
+            clean_latents_2x = self.gradient_checkpointing_method(
+                self.clean_x_embedder.proj_2x, clean_latents_2x)
             clean_latents_2x = clean_latents_2x.flatten(2).transpose(1, 2)
 
-            clean_latent_2x_rope_freqs = self.rope(frame_indices=clean_latent_2x_indices, height=H, width=W, device=clean_latents_2x.device)
-            clean_latent_2x_rope_freqs = pad_for_3d_conv(clean_latent_2x_rope_freqs, (2, 2, 2))
-            clean_latent_2x_rope_freqs = center_down_sample_3d(clean_latent_2x_rope_freqs, (2, 2, 2))
-            clean_latent_2x_rope_freqs = clean_latent_2x_rope_freqs.flatten(2).transpose(1, 2)
+            clean_latent_2x_rope_freqs = self.rope(
+                frame_indices=clean_latent_2x_indices, height=H, width=W, device=clean_latents_2x.device)
+            clean_latent_2x_rope_freqs = pad_for_3d_conv(
+                clean_latent_2x_rope_freqs, (2, 2, 2))
+            clean_latent_2x_rope_freqs = center_down_sample_3d(
+                clean_latent_2x_rope_freqs, (2, 2, 2))
+            clean_latent_2x_rope_freqs = clean_latent_2x_rope_freqs.flatten(
+                2).transpose(1, 2)
 
             hidden_states = torch.cat([clean_latents_2x, hidden_states], dim=1)
-            rope_freqs = torch.cat([clean_latent_2x_rope_freqs, rope_freqs], dim=1)
+            rope_freqs = torch.cat(
+                [clean_latent_2x_rope_freqs, rope_freqs], dim=1)
 
         if clean_latents_4x is not None and clean_latent_4x_indices is not None:
             clean_latents_4x = clean_latents_4x.to(hidden_states)
             clean_latents_4x = pad_for_3d_conv(clean_latents_4x, (4, 8, 8))
-            clean_latents_4x = self.gradient_checkpointing_method(self.clean_x_embedder.proj_4x, clean_latents_4x)
+            clean_latents_4x = self.gradient_checkpointing_method(
+                self.clean_x_embedder.proj_4x, clean_latents_4x)
             clean_latents_4x = clean_latents_4x.flatten(2).transpose(1, 2)
 
-            clean_latent_4x_rope_freqs = self.rope(frame_indices=clean_latent_4x_indices, height=H, width=W, device=clean_latents_4x.device)
-            clean_latent_4x_rope_freqs = pad_for_3d_conv(clean_latent_4x_rope_freqs, (4, 4, 4))
-            clean_latent_4x_rope_freqs = center_down_sample_3d(clean_latent_4x_rope_freqs, (4, 4, 4))
-            clean_latent_4x_rope_freqs = clean_latent_4x_rope_freqs.flatten(2).transpose(1, 2)
+            clean_latent_4x_rope_freqs = self.rope(
+                frame_indices=clean_latent_4x_indices, height=H, width=W, device=clean_latents_4x.device)
+            clean_latent_4x_rope_freqs = pad_for_3d_conv(
+                clean_latent_4x_rope_freqs, (4, 4, 4))
+            clean_latent_4x_rope_freqs = center_down_sample_3d(
+                clean_latent_4x_rope_freqs, (4, 4, 4))
+            clean_latent_4x_rope_freqs = clean_latent_4x_rope_freqs.flatten(
+                2).transpose(1, 2)
 
             hidden_states = torch.cat([clean_latents_4x, hidden_states], dim=1)
-            rope_freqs = torch.cat([clean_latent_4x_rope_freqs, rope_freqs], dim=1)
+            rope_freqs = torch.cat(
+                [clean_latent_4x_rope_freqs, rope_freqs], dim=1)
 
         return hidden_states, rope_freqs
 
@@ -989,21 +1042,29 @@
         post_patch_num_frames = num_frames // p_t
         post_patch_height = height // p
         post_patch_width = width // p
-        original_context_length = post_patch_num_frames * post_patch_height * post_patch_width
-
-        hidden_states, rope_freqs = self.process_input_hidden_states(hidden_states, latent_indices, clean_latents, clean_latent_indices, clean_latents_2x, clean_latent_2x_indices, clean_latents_4x, clean_latent_4x_indices)
-
-        temb = self.gradient_checkpointing_method(self.time_text_embed, timestep, guidance, pooled_projections)
-        encoder_hidden_states = self.gradient_checkpointing_method(self.context_embedder, encoder_hidden_states, timestep, encoder_attention_mask)
+        original_context_length = post_patch_num_frames * \
+            post_patch_height * post_patch_width
+
+        hidden_states, rope_freqs = self.process_input_hidden_states(
+            hidden_states, latent_indices, clean_latents, clean_latent_indices, clean_latents_2x, clean_latent_2x_indices, clean_latents_4x, clean_latent_4x_indices)
+
+        temb = self.gradient_checkpointing_method(
+            self.time_text_embed, timestep, guidance, pooled_projections)
+        encoder_hidden_states = self.gradient_checkpointing_method(
+            self.context_embedder, encoder_hidden_states, timestep, encoder_attention_mask)
 
         if self.image_projection is not None:
             assert image_embeddings is not None, 'You must use image embeddings!'
-            extra_encoder_hidden_states = self.gradient_checkpointing_method(self.image_projection, image_embeddings)
-            extra_attention_mask = torch.ones((batch_size, extra_encoder_hidden_states.shape[1]), dtype=encoder_attention_mask.dtype, device=encoder_attention_mask.device)
+            extra_encoder_hidden_states = self.gradient_checkpointing_method(
+                self.image_projection, image_embeddings)
+            extra_attention_mask = torch.ones(
+                (batch_size, extra_encoder_hidden_states.shape[1]), dtype=encoder_attention_mask.dtype, device=encoder_attention_mask.device)
 
             # must cat before (not after) encoder_hidden_states, due to attn masking
-            encoder_hidden_states = torch.cat([extra_encoder_hidden_states, encoder_hidden_states], dim=1)
-            encoder_attention_mask = torch.cat([extra_attention_mask, encoder_attention_mask], dim=1)
+            encoder_hidden_states = torch.cat(
+                [extra_encoder_hidden_states, encoder_hidden_states], dim=1)
+            encoder_attention_mask = torch.cat(
+                [extra_attention_mask, encoder_attention_mask], dim=1)
 
         if batch_size == 1:
             # When batch size is 1, we do not need any masks or var-len funcs since cropping is mathematically same to what we want
@@ -1023,14 +1084,17 @@
             attention_mask = cu_seqlens_q, cu_seqlens_kv, max_seqlen_q, max_seqlen_kv
 
         if self.enable_teacache:
-            modulated_inp = self.transformer_blocks[0].norm1(hidden_states, emb=temb)[0]
+            modulated_inp = self.transformer_blocks[0].norm1(
+                hidden_states, emb=temb)[0]
 
             if self.cnt == 0 or self.cnt == self.num_steps-1:
                 should_calc = True
                 self.accumulated_rel_l1_distance = 0
             else:
-                curr_rel_l1 = ((modulated_inp - self.previous_modulated_input).abs().mean() / self.previous_modulated_input.abs().mean()).cpu().item()
-                self.accumulated_rel_l1_distance += self.teacache_rescale_func(curr_rel_l1)
+                curr_rel_l1 = ((modulated_inp - self.previous_modulated_input).abs(
+                ).mean() / self.previous_modulated_input.abs().mean()).cpu().item()
+                self.accumulated_rel_l1_distance += self.teacache_rescale_func(
+                    curr_rel_l1)
                 should_calc = self.accumulated_rel_l1_distance >= self.rel_l1_thresh
 
                 if should_calc:
@@ -1089,7 +1153,8 @@
                     rope_freqs
                 )
 
-        hidden_states = self.gradient_checkpointing_method(self.norm_out, hidden_states, temb)
+        hidden_states = self.gradient_checkpointing_method(
+            self.norm_out, hidden_states, temb)
 
         hidden_states = hidden_states[:, -original_context_length:, :]
 
@@ -1098,7 +1163,8 @@
             if self.proj_out.weight.dtype != torch.float32:
                 self.proj_out.to(dtype=torch.float32)
 
-        hidden_states = self.gradient_checkpointing_method(self.proj_out, hidden_states)
+        hidden_states = self.gradient_checkpointing_method(
+            self.proj_out, hidden_states)
 
         hidden_states = einops.rearrange(hidden_states, 'b (t h w) (c pt ph pw) -> b c (t pt) (h ph) (w pw)',
                                          t=post_patch_num_frames, h=post_patch_height, w=post_patch_width,
