import torch
import os # required for os.path
from abc import ABC, abstractmethod
from diffusers_helper import lora_utils

class BaseModelGenerator(ABC):
    """
    Base class for model generators.
    This defines the common interface that all model generators must implement.
    """
    
    def __init__(self, 
                 text_encoder, 
                 text_encoder_2, 
                 tokenizer, 
                 tokenizer_2, 
                 vae, 
                 image_encoder, 
                 feature_extractor, 
                 high_vram=False,
                 prompt_embedding_cache=None,
                 settings=None,
                 offline=False): # NEW: offline flag
        """
        Initialize the base model generator.
        
        Args:
            text_encoder: The text encoder model
            text_encoder_2: The second text encoder model
            tokenizer: The tokenizer for the first text encoder
            tokenizer_2: The tokenizer for the second text encoder
            vae: The VAE model
            image_encoder: The image encoder model
            feature_extractor: The feature extractor
            high_vram: Whether high VRAM mode is enabled
            prompt_embedding_cache: Cache for prompt embeddings
            settings: Application settings
            offline: Whether to run in offline mode for model loading
        """
        self.text_encoder = text_encoder
        self.text_encoder_2 = text_encoder_2
        self.tokenizer = tokenizer
        self.tokenizer_2 = tokenizer_2
        self.vae = vae
        self.image_encoder = image_encoder
        self.feature_extractor = feature_extractor
        self.high_vram = high_vram
        self.prompt_embedding_cache = prompt_embedding_cache or {}
        self.settings = settings
        self.offline = offline 
        self.transformer = None
        self.gpu = torch.device("cuda" if torch.cuda.is_available() else "cpu")
        self.cpu = torch.device("cpu")

            
    @abstractmethod
    def load_model(self):
        """
        Load the transformer model.
        This method should be implemented by each specific model generator.
        """
        pass
    
    @abstractmethod
    def get_model_name(self):
        """
        Get the name of the model.
        This method should be implemented by each specific model generator.
        """
        pass

    @staticmethod
    def _get_snapshot_hash_from_refs(model_repo_id_for_cache: str) -> str | None:
        """
        Reads the commit hash from the refs/main file for a given model in the HF cache.
        Args:
            model_repo_id_for_cache (str): The model ID formatted for cache directory names
                                           (e.g., "models--lllyasviel--FramePackI2V_HY").
        Returns:
            str: The commit hash if found, otherwise None.
        """
        hf_home_dir = os.environ.get('HF_HOME')
        if not hf_home_dir:
            print("Warning: HF_HOME environment variable not set. Cannot determine snapshot hash.")
            return None
            
        refs_main_path = os.path.join(hf_home_dir, 'hub', model_repo_id_for_cache, 'refs', 'main')
        if os.path.exists(refs_main_path):
            try:
                with open(refs_main_path, 'r') as f:
                    print(f"Offline mode: Reading snapshot hash from: {refs_main_path}")
                    return f.read().strip()
            except Exception as e:
                print(f"Warning: Could not read snapshot hash from {refs_main_path}: {e}")
                return None
        else:
            print(f"Warning: refs/main file not found at {refs_main_path}. Cannot determine snapshot hash.")
            return None

    def _get_offline_load_path(self) -> str:
        """
        Returns the local snapshot path for offline loading if available.
        Falls back to the default self.model_path if local snapshot can't be found.
        Relies on self.model_repo_id_for_cache and self.model_path being set by subclasses.
        """
        # Ensure necessary attributes are set by the subclass
        if not hasattr(self, 'model_repo_id_for_cache') or not self.model_repo_id_for_cache:
            print(f"Warning: model_repo_id_for_cache not set in {self.__class__.__name__}. Cannot determine offline path.")
            # Fallback to model_path if it exists, otherwise None
            return getattr(self, 'model_path', None) 

        if not hasattr(self, 'model_path') or not self.model_path:
            print(f"Warning: model_path not set in {self.__class__.__name__}. Cannot determine fallback for offline path.")
            return None

        snapshot_hash = self._get_snapshot_hash_from_refs(self.model_repo_id_for_cache)
        hf_home = os.environ.get('HF_HOME')

        if snapshot_hash and hf_home:
            specific_snapshot_path = os.path.join(
                hf_home, 'hub', self.model_repo_id_for_cache, 'snapshots', snapshot_hash
            )
            if os.path.isdir(specific_snapshot_path):
                return specific_snapshot_path
                
        # If snapshot logic fails or path is not a dir, fallback to the default model path
        return self.model_path
        
    def unload_loras(self):
        """
        Unload all LoRAs from the transformer model.
        """
        if self.transformer is not None:
            print(f"Unloading all LoRAs from {self.get_model_name()} model")
            self.transformer = lora_utils.unload_all_loras(self.transformer)
            self.verify_lora_state("After unloading LoRAs")
            import gc
            gc.collect()
            if torch.cuda.is_available():
                torch.cuda.empty_cache()
    
    def verify_lora_state(self, label=""):
        """
        Debug function to verify the state of LoRAs in the transformer model.
        """
        if self.transformer is None:
            print(f"[{label}] Transformer is None, cannot verify LoRA state")
            return
            
        has_loras = False
        if hasattr(self.transformer, 'peft_config'):
            adapter_names = list(self.transformer.peft_config.keys()) if self.transformer.peft_config else []
            if adapter_names:
                has_loras = True
                print(f"[{label}] Transformer has LoRAs: {', '.join(adapter_names)}")
            else:
                print(f"[{label}] Transformer has no LoRAs in peft_config")
        else:
            print(f"[{label}] Transformer has no peft_config attribute")
            
        # Check for any LoRA modules
        for name, module in self.transformer.named_modules():
            if hasattr(module, 'lora_A') and module.lora_A:
                has_loras = True
                # print(f"[{label}] Found lora_A in module {name}")
            if hasattr(module, 'lora_B') and module.lora_B:
                has_loras = True
                # print(f"[{label}] Found lora_B in module {name}")
                
        if not has_loras:
            print(f"[{label}] No LoRA components found in transformer")
    
    def move_lora_adapters_to_device(self, target_device):
        """
        Move all LoRA adapters in the transformer model to the specified device.
        This handles the PEFT implementation of LoRA.
        """
        if self.transformer is None:
            return
            
        print(f"Moving all LoRA adapters to {target_device}")
        
        # First, find all modules with LoRA adapters
        lora_modules = []
        for name, module in self.transformer.named_modules():
            if hasattr(module, 'active_adapter') and hasattr(module, 'lora_A') and hasattr(module, 'lora_B'):
                lora_modules.append((name, module))
        
        # Now move all LoRA components to the target device
        for name, module in lora_modules:
            # Get the active adapter name
            active_adapter = module.active_adapter
            
            # Move the LoRA layers to the target device
            if active_adapter is not None:
                if isinstance(module.lora_A, torch.nn.ModuleDict):
                    # Handle ModuleDict case (PEFT implementation)
                    for adapter_name in list(module.lora_A.keys()):
                        # Move lora_A
                        if adapter_name in module.lora_A:
                            module.lora_A[adapter_name] = module.lora_A[adapter_name].to(target_device)
                        
                        # Move lora_B
                        if adapter_name in module.lora_B:
                            module.lora_B[adapter_name] = module.lora_B[adapter_name].to(target_device)
                        
                        # Move scaling
                        if hasattr(module, 'scaling') and isinstance(module.scaling, dict) and adapter_name in module.scaling:
                            if isinstance(module.scaling[adapter_name], torch.Tensor):
                                module.scaling[adapter_name] = module.scaling[adapter_name].to(target_device)
                else:
                    # Handle direct attribute case
                    if hasattr(module, 'lora_A') and module.lora_A is not None:
                        module.lora_A = module.lora_A.to(target_device)
                    if hasattr(module, 'lora_B') and module.lora_B is not None:
                        module.lora_B = module.lora_B.to(target_device)
                    if hasattr(module, 'scaling') and module.scaling is not None:
                        if isinstance(module.scaling, torch.Tensor):
                            module.scaling = module.scaling.to(target_device)
        
        print(f"Moved all LoRA adapters to {target_device}")
    
    def load_loras(self, selected_loras, lora_folder, lora_loaded_names, lora_values=None):
        """
        Load LoRAs into the transformer model.
        
        Args:
            selected_loras: List of LoRA names to load
            lora_folder: Folder containing the LoRA files
            lora_loaded_names: List of loaded LoRA names
            lora_values: Optional list of LoRA strength values
        """
        if self.transformer is None:
            print("Cannot load LoRAs: Transformer model is not loaded")
            return
            
        import os
        
        # Ensure all LoRAs are unloaded first
        self.unload_loras()
        
        experimentalOriginalLodaLoading = os.environ.get("APP_EXPERIMENTAL_ORIGINAL_LODA_LOADING", "false").lower() == "true"
        
        print(f"APP_EXPERIMENTAL_ORIGINAL_LODA_LOADING={experimentalOriginalLodaLoading}")
        print(f"lora_values={lora_values}")
        print(f"selected_loras={selected_loras}")
        print(f"lora_loaded_names={lora_loaded_names}")
        
        # Load each selected LoRA
<<<<<<< HEAD
        for lora_name in selected_loras:
            try:
                #idx = lora_loaded_names.index(lora_name)
                idx = selected_loras.index(lora_name)
                lora_file = None
                
                print(f"lora_name={lora_name}, idx={idx}")
                
                for ext in [".safetensors", ".pt"]:
                    candidate_path_relative = f"{lora_name}{ext}"
                    candidate_path_full = os.path.join(lora_folder, candidate_path_relative)
                    if os.path.isfile(candidate_path_full):
                        lora_file = candidate_path_relative
                        break
                        
                if lora_file:
                    print(f"Loading LoRA '{lora_file}' to {self.get_model_name()} model")
                    self.transformer = lora_utils.load_lora(self.transformer, lora_folder, lora_file)
                    
                    # Set LoRA strength if provided
                    if experimentalOriginalLodaLoading:
=======
        if isinstance(selected_loras, list):
            for lora_name in selected_loras:
                try:
                    idx = lora_loaded_names.index(lora_name)
                    lora_file = None
                    for ext in [".safetensors", ".pt"]:
                        candidate_path_relative = f"{lora_name}{ext}"
                        candidate_path_full = os.path.join(lora_folder, candidate_path_relative)
                        if os.path.isfile(candidate_path_full):
                            lora_file = candidate_path_relative
                            break
                            
                    if lora_file:
                        print(f"Loading LoRA '{lora_file}' to {self.get_model_name()} model")
                        self.transformer = lora_utils.load_lora(self.transformer, lora_folder, lora_file)
                        
                        # Set LoRA strength if provided
>>>>>>> 426db4d4
                        if lora_values and idx < len(lora_values):
                            lora_strength = float(lora_values[idx])
                            print(f"Setting LoRA '{lora_name}' strength to {lora_strength}")
                            
                            # Set scaling for this LoRA by iterating through modules
                            for name, module in self.transformer.named_modules():
                                if hasattr(module, 'scaling'):
                                    if isinstance(module.scaling, dict):
                                        # Handle ModuleDict case (PEFT implementation)
                                        if lora_name in module.scaling:
                                            if isinstance(module.scaling[lora_name], torch.Tensor):
                                                module.scaling[lora_name] = torch.tensor(
                                                    lora_strength, device=module.scaling[lora_name].device
                                                )
                                            else:
                                                module.scaling[lora_name] = lora_strength
                                    else:
                                        # Handle direct attribute case for scaling if needed
                                        if isinstance(module.scaling, torch.Tensor):
                                            module.scaling = torch.tensor(
                                                lora_strength, device=module.scaling.device
                                            )
                                        else:
                                            module.scaling = lora_strength
<<<<<<< HEAD
                else:
                    print(f"LoRA file for {lora_name} not found!")
            except Exception as e:
                print(f"Error loading LoRA {lora_name}: {e}")
=======
                    else:
                        print(f"LoRA file for {lora_name} not found!")
                except Exception as e:
                    print(f"Error loading LoRA {lora_name}: {e}")
        else:
            print(f"Warning: selected_loras is not a list (type: {type(selected_loras)}), skipping LoRA loading.")
>>>>>>> 426db4d4
        
        if not experimentalOriginalLodaLoading:
            # Set LoRA strength if provided
            lora_utils.set_adapters(self.transformer, selected_loras, lora_values)
        
        # Verify LoRA state after loading
        self.verify_lora_state("After loading LoRAs")
# with the `if` condition and the `for` loop, and then I will provide the *entire rest of the function*<|MERGE_RESOLUTION|>--- conflicted
+++ resolved
@@ -247,34 +247,15 @@
         print(f"lora_loaded_names={lora_loaded_names}")
         
         # Load each selected LoRA
-<<<<<<< HEAD
-        for lora_name in selected_loras:
-            try:
-                #idx = lora_loaded_names.index(lora_name)
+        if isinstance(selected_loras, list):
+            for lora_name in selected_loras:
+                try:
+                    #idx = lora_loaded_names.index(lora_name)
                 idx = selected_loras.index(lora_name)
-                lora_file = None
+                    lora_file = None
                 
                 print(f"lora_name={lora_name}, idx={idx}")
                 
-                for ext in [".safetensors", ".pt"]:
-                    candidate_path_relative = f"{lora_name}{ext}"
-                    candidate_path_full = os.path.join(lora_folder, candidate_path_relative)
-                    if os.path.isfile(candidate_path_full):
-                        lora_file = candidate_path_relative
-                        break
-                        
-                if lora_file:
-                    print(f"Loading LoRA '{lora_file}' to {self.get_model_name()} model")
-                    self.transformer = lora_utils.load_lora(self.transformer, lora_folder, lora_file)
-                    
-                    # Set LoRA strength if provided
-                    if experimentalOriginalLodaLoading:
-=======
-        if isinstance(selected_loras, list):
-            for lora_name in selected_loras:
-                try:
-                    idx = lora_loaded_names.index(lora_name)
-                    lora_file = None
                     for ext in [".safetensors", ".pt"]:
                         candidate_path_relative = f"{lora_name}{ext}"
                         candidate_path_full = os.path.join(lora_folder, candidate_path_relative)
@@ -287,44 +268,37 @@
                         self.transformer = lora_utils.load_lora(self.transformer, lora_folder, lora_file)
                         
                         # Set LoRA strength if provided
->>>>>>> 426db4d4
-                        if lora_values and idx < len(lora_values):
-                            lora_strength = float(lora_values[idx])
-                            print(f"Setting LoRA '{lora_name}' strength to {lora_strength}")
-                            
-                            # Set scaling for this LoRA by iterating through modules
-                            for name, module in self.transformer.named_modules():
-                                if hasattr(module, 'scaling'):
-                                    if isinstance(module.scaling, dict):
-                                        # Handle ModuleDict case (PEFT implementation)
-                                        if lora_name in module.scaling:
-                                            if isinstance(module.scaling[lora_name], torch.Tensor):
-                                                module.scaling[lora_name] = torch.tensor(
-                                                    lora_strength, device=module.scaling[lora_name].device
+                    if experimentalOriginalLodaLoading:
+                            if lora_values and idx < len(lora_values):
+                                lora_strength = float(lora_values[idx])
+                                print(f"Setting LoRA '{lora_name}' strength to {lora_strength}")
+                                
+                                # Set scaling for this LoRA by iterating through modules
+                                for name, module in self.transformer.named_modules():
+                                    if hasattr(module, 'scaling'):
+                                        if isinstance(module.scaling, dict):
+                                            # Handle ModuleDict case (PEFT implementation)
+                                            if lora_name in module.scaling:
+                                                if isinstance(module.scaling[lora_name], torch.Tensor):
+                                                    module.scaling[lora_name] = torch.tensor(
+                                                        lora_strength, device=module.scaling[lora_name].device
+                                                    )
+                                                else:
+                                                    module.scaling[lora_name] = lora_strength
+                                        else:
+                                            # Handle direct attribute case for scaling if needed
+                                            if isinstance(module.scaling, torch.Tensor):
+                                                module.scaling = torch.tensor(
+                                                    lora_strength, device=module.scaling.device
                                                 )
                                             else:
-                                                module.scaling[lora_name] = lora_strength
-                                    else:
-                                        # Handle direct attribute case for scaling if needed
-                                        if isinstance(module.scaling, torch.Tensor):
-                                            module.scaling = torch.tensor(
-                                                lora_strength, device=module.scaling.device
-                                            )
-                                        else:
-                                            module.scaling = lora_strength
-<<<<<<< HEAD
-                else:
-                    print(f"LoRA file for {lora_name} not found!")
-            except Exception as e:
-                print(f"Error loading LoRA {lora_name}: {e}")
-=======
+                                                module.scaling = lora_strength
                     else:
                         print(f"LoRA file for {lora_name} not found!")
                 except Exception as e:
                     print(f"Error loading LoRA {lora_name}: {e}")
         else:
             print(f"Warning: selected_loras is not a list (type: {type(selected_loras)}), skipping LoRA loading.")
->>>>>>> 426db4d4
         
         if not experimentalOriginalLodaLoading:
             # Set LoRA strength if provided
