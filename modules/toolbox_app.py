import gc
import json # for preset loading/saving
import os
import psutil
import sys
import traceback
import types

# --- Standalone Startup & Path Fix ---
# This block runs only when the script is executed directly.
# It sets up the environment for standalone operation.
if __name__ == '__main__':
    # Adjust the Python path to include the project root, so local imports work.
    modules_dir = os.path.dirname(os.path.abspath(__file__))
    project_root = os.path.dirname(modules_dir)
    if project_root not in sys.path:
        print(f"--- Running Toolbox in Standalone Mode ---")
        print(f"Adding project root to sys.path: {project_root}")
        sys.path.insert(0, project_root)

    # Set the GRADIO_TEMP_DIR *before* Gradio is imported.
    # This forces the standalone app to use the same temp folder as the main app.
    from modules.settings import Settings
    _settings_for_env = Settings()
    _gradio_temp_dir = _settings_for_env.get("gradio_temp_dir")
    if _gradio_temp_dir:
        os.environ['GRADIO_TEMP_DIR'] = os.path.abspath(_gradio_temp_dir)
        print(f"Set GRADIO_TEMP_DIR for standalone mode: {os.environ['GRADIO_TEMP_DIR']}")
    del _settings_for_env, _gradio_temp_dir

    # Suppress persistent Windows asyncio proactor errors when running standalone.
    if os.name == 'nt':
        import asyncio
        from functools import wraps
        asyncio.set_event_loop_policy(asyncio.WindowsSelectorEventLoopPolicy())
        def silence_event_loop_closed(func):
            @wraps(func)
            def wrapper(self, *args, **kwargs):
                try:
                    return func(self, *args, **kwargs)
                except RuntimeError as e:
                    if str(e) != 'Event loop is closed': raise
            return wrapper
        if hasattr(asyncio.proactor_events._ProactorBasePipeTransport, '_call_connection_lost'):
            asyncio.proactor_events._ProactorBasePipeTransport._call_connection_lost = silence_event_loop_closed(
                asyncio.proactor_events._ProactorBasePipeTransport._call_connection_lost)

# --- Third-Party Library Imports ---
import devicetorch
import gradio as gr
import imageio # Added for reading frame dimensions
import torch
from torchvision.transforms.functional import rgb_to_grayscale

# --- Patch for basicsr (must run after torchvision import) ---
functional_tensor_mod = types.ModuleType('functional_tensor')
functional_tensor_mod.rgb_to_grayscale = rgb_to_grayscale
sys.modules.setdefault('torchvision.transforms.functional_tensor', functional_tensor_mod)

# --- Local Application Imports ---
from modules.settings import Settings
from modules.toolbox.esrgan_core import ESRGANUpscaler
from modules.toolbox.message_manager import MessageManager
from modules.toolbox.rife_core import RIFEHandler
from modules.toolbox.setup_ffmpeg import setup_ffmpeg
from modules.toolbox.system_monitor import SystemMonitor
from modules.toolbox.toolbox_processor import VideoProcessor

# Attempt to import helper, with a fallback if it's missing.
try:
    from diffusers_helper.memory import cpu
except ImportError:
    print("WARNING: Could not import cpu from diffusers_helper.memory. Falling back to torch.device('cpu')")
    cpu = torch.device('cpu')
    
# Check if FFmpeg is set up, if not, run the setup
script_dir = os.path.dirname(os.path.abspath(__file__))
# Construct the correct path to the target bin directory.
bin_dir = os.path.join(script_dir, 'toolbox', 'bin')

ffmpeg_exe_name = 'ffmpeg.exe' if sys.platform == "win32" else 'ffmpeg'
ffmpeg_full_path = os.path.join(bin_dir, ffmpeg_exe_name)

# Check if the executable exists at the correct location.
if not os.path.exists(ffmpeg_full_path):
    print(f"Bundled FFmpeg not found in '{bin_dir}'. Running one-time setup...")
    setup_ffmpeg()


tb_message_mgr = MessageManager()
settings_instance = Settings()
tb_processor = VideoProcessor(tb_message_mgr, settings_instance) # Pass settings to VideoProcessor

# --- Default Filter Values ---
TB_DEFAULT_FILTER_SETTINGS = {
    "brightness": 0, "contrast": 1, "saturation": 1, "temperature": 0,
    "sharpen": 0, "blur": 0, "denoise": 0, "vignette": 0,
    "s_curve_contrast": 0, "film_grain_strength": 0
}

# --- Filter Presets Handling ---
TB_BUILT_IN_PRESETS_FILE = os.path.join(os.path.dirname(os.path.abspath(__file__)), "toolbox", "data", "filter_presets.json")
tb_filter_presets_data = {} # Will be populated by _initialize_presets

def _initialize_presets():
    global tb_filter_presets_data
    default_preset_map_for_creation = {
        "none": TB_DEFAULT_FILTER_SETTINGS.copy(),
        "cinematic": {"brightness": -5, "contrast": 1.3, "saturation": 0.9, "temperature": 20, "vignette": 10, "sharpen": 1.2, "blur": 0, "denoise": 0, "s_curve_contrast": 15, "film_grain_strength": 5},
        "vintage": {"brightness": 5, "contrast": 1.1, "saturation": 0.7, "temperature": 15, "vignette": 30, "sharpen": 0, "blur": 0.5, "denoise": 0, "s_curve_contrast": 10, "film_grain_strength": 10},
        "cool": {"brightness": 0, "contrast": 1.2, "saturation": 1.1, "temperature": -15, "vignette": 0, "sharpen": 1.0, "blur": 0, "denoise": 0, "s_curve_contrast": 5, "film_grain_strength": 0},
        "warm": {"brightness": 5, "contrast": 1.1, "saturation": 1.2, "temperature": 20, "vignette": 0, "sharpen": 0, "blur": 0, "denoise": 0, "s_curve_contrast": 5, "film_grain_strength": 0},
        "dramatic": {"brightness": -5, "contrast": 1.2, "saturation": 0.9, "temperature": -10, "vignette": 20, "sharpen": 1.2, "blur": 0, "denoise": 0, "s_curve_contrast": 20, "film_grain_strength": 8}
    }
    try:
        os.makedirs(os.path.dirname(TB_BUILT_IN_PRESETS_FILE), exist_ok=True)
        if not os.path.exists(TB_BUILT_IN_PRESETS_FILE):
            tb_message_mgr.add_message(f"Presets file not found. Creating with default presets: {TB_BUILT_IN_PRESETS_FILE}", "INFO")
            with open(TB_BUILT_IN_PRESETS_FILE, 'w') as f:
                json.dump(default_preset_map_for_creation, f, indent=4)
            tb_filter_presets_data = default_preset_map_for_creation
            tb_message_mgr.add_success("Default presets file created.")
        else:
            with open(TB_BUILT_IN_PRESETS_FILE, 'r') as f:
                tb_filter_presets_data = json.load(f)
            # Ensure "none" preset always exists and uses TB_DEFAULT_FILTER_SETTINGS
            if "none" not in tb_filter_presets_data or tb_filter_presets_data["none"] != TB_DEFAULT_FILTER_SETTINGS:
                 tb_filter_presets_data["none"] = TB_DEFAULT_FILTER_SETTINGS.copy()
                 # Optionally re-save if "none" was missing or incorrect, or just use in-memory fix
                 # with open(TB_BUILT_IN_PRESETS_FILE, 'w') as f:
                 #    json.dump(tb_filter_presets_data, f, indent=4)

            tb_message_mgr.add_message(f"Filter presets loaded from {TB_BUILT_IN_PRESETS_FILE}.", "INFO")
    except Exception as e:
        tb_message_mgr.add_error(f"Error with filter presets file {TB_BUILT_IN_PRESETS_FILE}: {e}. Using in-memory defaults.")
        tb_filter_presets_data = default_preset_map_for_creation
_initialize_presets() # Call once when the script module is loaded

def tb_update_messages():
    return tb_message_mgr.get_messages()

def tb_handle_update_monitor(monitor_enabled): # This updates the TOOLBOX TAB's monitor
    if not monitor_enabled:
        return gr.update() # Do nothing if disabled to save resources.
    return SystemMonitor.get_system_info()

def tb_handle_analyze_video(video_path):
    tb_message_mgr.clear()
    analysis = tb_processor.tb_analyze_video_input(video_path)
    # Return a third value to control the accordion's 'open' state
    return tb_update_messages(), analysis, gr.update(open=True)

def tb_handle_process_frames(video_path, fps_mode, speed_factor, use_streaming, progress=gr.Progress()):
    tb_message_mgr.clear()
    output_video = tb_processor.tb_process_frames(video_path, fps_mode, speed_factor, use_streaming, progress)
    return output_video, tb_update_messages()

def tb_handle_create_loop(video_path, loop_type, num_loops, progress=gr.Progress()):
    tb_message_mgr.clear()
    output_video = tb_processor.tb_create_loop(video_path, loop_type, num_loops, progress)
    return output_video, tb_update_messages()

def tb_update_filter_sliders_from_preset(preset_name):
    preset_settings = tb_filter_presets_data.get(preset_name)
    if not preset_settings:
        tb_message_mgr.add_warning(f"Preset '{preset_name}' not found. Using 'none' settings.")
        preset_settings = tb_filter_presets_data.get("none", TB_DEFAULT_FILTER_SETTINGS.copy())

    final_settings = TB_DEFAULT_FILTER_SETTINGS.copy()
    final_settings.update(preset_settings)

    ordered_values = []
    for key in TB_DEFAULT_FILTER_SETTINGS.keys():
        ordered_values.append(final_settings.get(key, TB_DEFAULT_FILTER_SETTINGS[key]))

    return tuple(ordered_values)

def tb_handle_reset_all_filters():
    tb_message_mgr.add_message("Filter sliders reset to default 'none' values.")
    none_settings_values = tb_update_filter_sliders_from_preset("none")
    return "none", "", *none_settings_values, tb_update_messages()

def tb_handle_save_user_preset(new_preset_name_str, *slider_values):
    global tb_filter_presets_data; tb_message_mgr.clear()
    if not new_preset_name_str or not new_preset_name_str.strip():
        tb_message_mgr.add_warning("Preset name cannot be empty."); return gr.update(), tb_update_messages(), gr.update()

    clean_preset_name = new_preset_name_str.strip()

    if clean_preset_name.lower() == "none":
        tb_message_mgr.add_warning("'none' is a protected preset and cannot be overwritten.")
        return gr.update(), tb_update_messages(), gr.update(value="") # Clear input box

    new_preset_values = dict(zip(TB_DEFAULT_FILTER_SETTINGS.keys(), slider_values))
    preset_existed = clean_preset_name in tb_filter_presets_data
    tb_filter_presets_data[clean_preset_name] = new_preset_values
    try:
        with open(TB_BUILT_IN_PRESETS_FILE, 'w') as f: json.dump(tb_filter_presets_data, f, indent=4)
        tb_message_mgr.add_success(f"Preset '{clean_preset_name}' {'updated' if preset_existed else 'saved'} successfully!")

        updated_choices = list(tb_filter_presets_data.keys())
        if "none" in updated_choices: updated_choices.remove("none"); updated_choices.sort(); updated_choices.insert(0, "none")
        else: updated_choices.sort()

        return gr.update(choices=updated_choices, value=clean_preset_name), tb_update_messages(), ""
    except Exception as e:
        tb_message_mgr.add_error(f"Error saving preset '{clean_preset_name}': {e}")
        _initialize_presets()
        return gr.update(), tb_update_messages(), gr.update(value=new_preset_name_str)

def tb_handle_delete_user_preset(preset_name_to_delete):
    global tb_filter_presets_data; tb_message_mgr.clear()
    if not preset_name_to_delete or not preset_name_to_delete.strip():
        tb_message_mgr.add_warning("No preset name to delete (select from dropdown or type)."); return gr.update(), tb_update_messages(), gr.update(), *tb_update_filter_sliders_from_preset("none")

    clean_preset_name = preset_name_to_delete.strip()
    if clean_preset_name.lower() == "none":
        tb_message_mgr.add_warning("'none' preset cannot be deleted."); return gr.update(), tb_update_messages(), gr.update(value="none"), *tb_update_filter_sliders_from_preset("none")
    if clean_preset_name not in tb_filter_presets_data:
        tb_message_mgr.add_warning(f"Preset '{clean_preset_name}' not found."); return gr.update(), tb_update_messages(), gr.update(), *tb_update_filter_sliders_from_preset("none")

    del tb_filter_presets_data[clean_preset_name]
    try:
        with open(TB_BUILT_IN_PRESETS_FILE, 'w') as f: json.dump(tb_filter_presets_data, f, indent=4)
        tb_message_mgr.add_success(f"Preset '{clean_preset_name}' deleted.")

        updated_choices = list(tb_filter_presets_data.keys())
        if "none" in updated_choices: updated_choices.remove("none"); updated_choices.sort(); updated_choices.insert(0, "none")
        else: updated_choices.sort()

        sliders_reset_values = tb_update_filter_sliders_from_preset("none")
        return gr.update(choices=updated_choices, value="none"), tb_update_messages(), "", *sliders_reset_values
    except Exception as e:
        tb_message_mgr.add_error(f"Error deleting preset '{clean_preset_name}' from file: {e}")
        _initialize_presets();
        current_choices = list(tb_filter_presets_data.keys())
        if "none" in current_choices: current_choices.remove("none"); current_choices.sort(); current_choices.insert(0, "none")
        else: current_choices.sort()
        selected_val_after_error = clean_preset_name if clean_preset_name in current_choices else "none"
        sliders_after_error_values = tb_update_filter_sliders_from_preset(selected_val_after_error)
        return gr.update(choices=current_choices, value=selected_val_after_error), tb_update_messages(), gr.update(value=selected_val_after_error), *sliders_after_error_values

# --- Workflow Presets Handling ---
TB_WORKFLOW_PRESETS_FILE = os.path.join(os.path.dirname(os.path.abspath(__file__)), "toolbox", "data", "workflow_presets.json")
tb_workflow_presets_data = {} # Will be populated by _initialize_workflow_presets

# This helper function creates a dictionary of all default parameter values
def _get_default_workflow_params():
    # Gets default values from filter settings and adds other op defaults
    params = TB_DEFAULT_FILTER_SETTINGS.copy()
    params.update({
        "upscale_model": list(tb_processor.esrgan_upscaler.supported_models.keys())[0] if tb_processor.esrgan_upscaler.supported_models else None,
        "upscale_factor": 2.0, # A sensible default
        "tile_size": 0,
        "enhance_face": False,
        "denoise_strength": 0.5,
        "fps_mode": "No Interpolation",
        "speed_factor": 1.0,
        "loop_type": "loop",
        "num_loops": 1,
        "export_format": "MP4",
        "export_quality": 85,
        "export_max_width": 1024,
    })
    return params

def _initialize_workflow_presets():
    global tb_workflow_presets_data
    # The 'None' preset stores default values for all controls and no active steps
    default_workflow_map = {
        "None": {
            "active_steps": [],
            "params": _get_default_workflow_params()
        }
    }
    try:
        # Ensure the directory exists
        os.makedirs(os.path.dirname(TB_WORKFLOW_PRESETS_FILE), exist_ok=True)
        if not os.path.exists(TB_WORKFLOW_PRESETS_FILE):
            tb_message_mgr.add_message(f"Workflow presets file not found. Creating with a default 'None' preset: {TB_WORKFLOW_PRESETS_FILE}", "INFO")
            with open(TB_WORKFLOW_PRESETS_FILE, 'w') as f:
                json.dump(default_workflow_map, f, indent=4)
            tb_workflow_presets_data = default_workflow_map
        else:
            with open(TB_WORKFLOW_PRESETS_FILE, 'r') as f:
                tb_workflow_presets_data = json.load(f)
            # Ensure "None" preset always exists and is up-to-date
            tb_workflow_presets_data["None"] = default_workflow_map["None"]
            tb_message_mgr.add_message(f"Workflow presets loaded from {TB_WORKFLOW_PRESETS_FILE}.", "INFO")
    except Exception as e:
        tb_message_mgr.add_error(f"Error with workflow presets file {TB_WORKFLOW_PRESETS_FILE}: {e}. Using in-memory defaults.")
        tb_workflow_presets_data = default_workflow_map

_initialize_workflow_presets() # Call once when the script module is loaded

def tb_handle_apply_filters(video_path, brightness, contrast, saturation, temperature,
                         sharpen, blur, denoise, vignette,
                         s_curve_contrast, film_grain_strength,
                         progress=gr.Progress()):
    tb_message_mgr.clear()
    output_video = tb_processor.tb_apply_filters(video_path, brightness, contrast, saturation, temperature,
                                          sharpen, blur, denoise, vignette,
                                          s_curve_contrast, film_grain_strength, progress)
    return output_video, tb_update_messages()

def tb_handle_reassemble_frames(
    frames_source_folder,
    output_fps,
    output_video_name,
    progress=gr.Progress()
):
    tb_message_mgr.clear()
    tb_message_mgr.add_message("Preparing to reassemble from Frames Studio...")
    if not frames_source_folder:
        tb_message_mgr.add_warning("No source folder selected in the Frames Studio dropdown.")
        return None, tb_update_messages()

    frames_path_to_use = os.path.join(tb_processor.extracted_frames_target_path, frames_source_folder)
    source_description = f"Frames Studio folder '{frames_source_folder}'"

    if not os.path.isdir(frames_path_to_use):
        tb_message_mgr.add_error(f"Selected folder not found: {frames_path_to_use}")
        return None, tb_update_messages()

    tb_message_mgr.add_message(f"Attempting to reassemble frames from {source_description}.")
    output_video = tb_processor.tb_reassemble_frames_to_video(
        frames_path_to_use,
        output_fps,
        output_base_name_override=output_video_name,
        progress=progress
    )
    return output_video, tb_update_messages()

def tb_handle_extract_frames(video_path, extraction_rate, progress=gr.Progress()):
    tb_message_mgr.clear()
    tb_processor.tb_extract_frames(video_path, int(extraction_rate), progress)
    return tb_update_messages()

def tb_handle_refresh_extracted_folders():
    folders = tb_processor.tb_get_extracted_frame_folders()
    clear_btn_update = gr.update(interactive=False)
    # When refreshing, clear the gallery and info box
    return gr.update(choices=folders, value=None), tb_update_messages(), clear_btn_update, None, "Select a folder and click 'Load'."

def tb_handle_clear_selected_folder(selected_folder_to_delete):
    tb_message_mgr.clear()
    if not selected_folder_to_delete:
        tb_message_mgr.add_warning("No folder selected from the dropdown to delete.")
        return tb_update_messages(), gr.update(), gr.update(), gr.update(), gr.update(), gr.update()

    success = tb_processor.tb_delete_extracted_frames_folder(selected_folder_to_delete)
    updated_folders = tb_processor.tb_get_extracted_frame_folders()
    
    # Return updates for all components: messages, dropdown, gallery, info box, and the two frame action buttons.
    return (
        tb_update_messages(),
        gr.update(choices=updated_folders, value=None), # Update dropdown
        None,  # Clear the gallery
        None,  # Clear the info box
        gr.update(interactive=False),  # Disable save button
        gr.update(interactive=False)   # Disable delete button
    )

def tb_handle_load_frames_to_studio(selected_folder):
    tb_message_mgr.clear()
    if not selected_folder:
        tb_message_mgr.add_warning("No folder selected to load into the studio.")
        return tb_update_messages(), None, "Select a folder and click 'Load'."

    frame_files_list = tb_processor.tb_get_frames_from_folder(selected_folder)

    if not frame_files_list:
        tb_message_mgr.add_warning(f"No image files found in '{selected_folder}'.")
        return tb_update_messages(), None, "No frames found in this folder."

    tb_message_mgr.add_success(f"Loaded {len(frame_files_list)} frames from '{selected_folder}' into the studio.")
    return tb_update_messages(), frame_files_list, "Select a frame from the gallery."

def tb_handle_frame_select(evt: gr.SelectData):
    """Handles frame selection in the gallery, providing more detailed info."""
    # The gallery's select event (evt.value) is a dictionary like: 
    # {'image': {'path': '...', 'url': '...'}, 'caption': None}
    if evt.value and 'image' in evt.value and 'path' in evt.value['image']:
        # CORRECT WAY to access the path string
        selected_image_path = evt.value['image']['path'] 
        
        # Now 'selected_image_path' is a string, so os.path.basename will work correctly.
        filename = os.path.basename(selected_image_path)
        
        info_text = f"File: {filename}"
        try:
            # Add image dimensions to the info box for better context
            img = imageio.imread(selected_image_path)
            h, w, *_ = img.shape
            info_text += f"\nDimensions: {w}x{h}"
        except Exception as e:
            tb_message_mgr.add_warning(f"Could not read dimensions for {filename}: {e}")

        # 1. Return the info string to the gr.Textbox component.
        # 2 & 3. Return updates to enable the buttons.
        return info_text, gr.update(interactive=True), gr.update(interactive=True)
    else:
        # This part handles deselection or malformed event data
        return "Select a frame...", gr.update(interactive=False), gr.update(interactive=False)

def _get_frame_path_from_ui(selected_folder, frame_info_str):
    """Helper to safely parse UI components to get a full file path."""
    if not selected_folder or not frame_info_str:
        return None, "Missing folder or frame selection."
    
    # Extract filename from the first line of the info string "File: frame_0000.png"
    first_line = frame_info_str.splitlines()[0]
    if not first_line.startswith("File: "):
        return None, "Invalid frame info format."
        
    filename_to_process = first_line.replace("File: ", "").strip()
    full_path = os.path.join(tb_processor.extracted_frames_target_path, selected_folder, filename_to_process)
    return full_path, None

def tb_handle_delete_and_refresh_gallery(selected_folder, frame_info_str):
    """
    Deletes the selected frame, gets the updated frame list, and explicitly
    determines the next frame to select to create a seamless workflow.
    """
    if not selected_folder:
        tb_message_mgr.add_warning("Cannot delete frame: No folder selected.")
        return gr.update(), gr.update(), gr.update(), gr.update(), tb_update_messages()

    full_path_to_delete, error = _get_frame_path_from_ui(selected_folder, frame_info_str)
    if error:
        tb_message_mgr.add_error(f"Could not identify frame to delete: {error}")
        return gr.update(), gr.update(), gr.update(), gr.update(), tb_update_messages()

    old_frame_list = tb_processor.tb_get_frames_from_folder(selected_folder)
    try:
        deleted_index = old_frame_list.index(full_path_to_delete)
    except ValueError:
        tb_message_mgr.add_error(f"Consistency error: Frame '{os.path.basename(full_path_to_delete)}' not found in its folder's frame list before deletion.")
        # As a fallback, just delete and refresh to a safe state
        tb_processor.tb_delete_single_frame(full_path_to_delete)
        updated_frame_list_fallback = tb_processor.tb_get_frames_from_folder(selected_folder)
        return updated_frame_list_fallback, "Select a frame...", gr.update(interactive=False), gr.update(interactive=False), tb_update_messages()

    tb_processor.tb_delete_single_frame(full_path_to_delete) # This logs the success message
    new_frame_list = tb_processor.tb_get_frames_from_folder(selected_folder)

    if not new_frame_list:
        # The folder is now empty
        info_text = "All frames have been deleted."
        return [], info_text, gr.update(interactive=False), gr.update(interactive=False), tb_update_messages()
    else:
        # Determine the index of the next frame to highlight.
        # This keeps the selection at the same position, or on the new last item if the old last item was deleted.
        next_selection_index = min(deleted_index, len(new_frame_list) - 1)
        
        # Explicitly generate the info for the frame that will now be selected.
        new_selected_path = new_frame_list[next_selection_index]
        filename = os.path.basename(new_selected_path)
        info_text = f"File: {filename}"
        try:
            img = imageio.imread(new_selected_path)
            h, w, *_ = img.shape
            info_text += f"\nDimensions: {w}x{h}"
        except Exception as e:
            tb_message_mgr.add_warning(f"Could not read dimensions for new selection {filename}: {e}")

        # Return all the new state information to update the UI in one go.
        return new_frame_list, info_text, gr.update(interactive=True), gr.update(interactive=True), tb_update_messages()
        
def tb_handle_save_selected_frame(selected_folder, frame_info_str):
    """Handler for the save button. Calls the backend processor."""
    tb_message_mgr.clear()
    full_path, error = _get_frame_path_from_ui(selected_folder, frame_info_str)
    if error:
        tb_message_mgr.add_error(error)
        return error, tb_update_messages()
    
    status_message = tb_processor.tb_save_single_frame(full_path)
    # The message is generated inside the processor, we just need to return it.
    return status_message, tb_update_messages()

# --- END: Frames Studio Handlers ---

# --- START: Workflow Preset Handlers ---

def tb_handle_save_workflow_preset(preset_name, active_steps, *params):
    global tb_workflow_presets_data
    tb_message_mgr.clear()

    if not preset_name or not preset_name.strip():
        tb_message_mgr.add_warning("Workflow Preset name cannot be empty.")
        return gr.update(), gr.update(value=preset_name), tb_update_messages()

    clean_name = preset_name.strip()
    param_keys = [
        # Upscale
        "upscale_model", "upscale_factor", "tile_size",
        "enhance_face", "denoise_strength",
        # Frame Adjust
        "fps_mode", "speed_factor",
        # Loop
        "loop_type", "num_loops",
        # Filters (using the ordered keys from the constant)
        *list(TB_DEFAULT_FILTER_SETTINGS.keys()),
        # Export
        "export_format", "export_quality", "export_max_width"
    ]
    
    # Pack the parameters into a dictionary
    params_dict = dict(zip(param_keys, params))

    new_preset_data = {
        "active_steps": active_steps,
        "params": params_dict
    }

    preset_existed = clean_name in tb_workflow_presets_data
    tb_workflow_presets_data[clean_name] = new_preset_data

    try:
        with open(TB_WORKFLOW_PRESETS_FILE, 'w') as f:
            json.dump(tb_workflow_presets_data, f, indent=4)

        tb_message_mgr.add_success(f"Workflow Preset '{clean_name}' {'updated' if preset_existed else 'saved'} successfully!")
        
        # Update dropdown choices
        updated_choices = sorted([k for k in tb_workflow_presets_data.keys() if k != "None"])
        updated_choices.insert(0, "None")
        
        return gr.update(choices=updated_choices, value=clean_name), "", tb_update_messages()

    except Exception as e:
        tb_message_mgr.add_error(f"Error saving workflow preset '{clean_name}': {e}")
        # Revert to last known good state
        _initialize_workflow_presets()
        return gr.update(), gr.update(value=preset_name), tb_update_messages()

def tb_handle_load_workflow_preset(preset_name):
    tb_message_mgr.clear()
    preset_data = tb_workflow_presets_data.get(preset_name)

    if not preset_data:
        tb_message_mgr.add_warning(f"Workflow preset '{preset_name}' not found. Loading 'None' state.")
        preset_data = tb_workflow_presets_data.get("None")

    # Get the default parameter structure to ensure all keys are present
    final_params = _get_default_workflow_params()
    # Update with the loaded preset's parameters
    final_params.update(preset_data.get("params", {}))
    
    active_steps = preset_data.get("active_steps", [])

    # The order of values returned MUST match the order of components in the event handler's output list
    ordered_values = [
        # Checkbox
        active_steps,
        # Upscale
        final_params["upscale_model"], final_params["upscale_factor"], final_params["tile_size"],
        final_params["enhance_face"], final_params["denoise_strength"],
        # Frame Adjust
        final_params["fps_mode"], final_params["speed_factor"],
        # Loop
        final_params["loop_type"], final_params["num_loops"],
        # Filters (must be in the same order as _ORDERED_FILTER_SLIDERS_)
        final_params["brightness"], final_params["contrast"], final_params["saturation"],
        final_params["temperature"], final_params["sharpen"], final_params["blur"],
        final_params["denoise"], final_params["vignette"], final_params["s_curve_contrast"],
        final_params["film_grain_strength"],
        # Export
        final_params["export_format"], final_params["export_quality"], final_params["export_max_width"]
    ]

    tb_message_mgr.add_message(f"Loaded workflow preset: '{preset_name}'")
    # Also return the preset name to the input box, and the updated messages
    return preset_name, *ordered_values, tb_update_messages()

def tb_handle_delete_workflow_preset(preset_name):
    global tb_workflow_presets_data
    tb_message_mgr.clear()

    if not preset_name or not preset_name.strip():
        tb_message_mgr.add_warning("No workflow preset name provided to delete.")
        # Return updates for all components, but change nothing
        return gr.update(), gr.update(), *([gr.update()] * 23), tb_update_messages()


    clean_name = preset_name.strip()
    if clean_name == "None":
        tb_message_mgr.add_warning("'None' preset cannot be deleted.")
        return gr.update(value="None"), gr.update(), *([gr.update()] * 23), tb_update_messages()

    if clean_name not in tb_workflow_presets_data:
        tb_message_mgr.add_warning(f"Workflow preset '{clean_name}' not found.")
        return gr.update(), gr.update(), *([gr.update()] * 23), tb_update_messages()

    del tb_workflow_presets_data[clean_name]

    try:
        with open(TB_WORKFLOW_PRESETS_FILE, 'w') as f:
            json.dump(tb_workflow_presets_data, f, indent=4)
        tb_message_mgr.add_success(f"Workflow preset '{clean_name}' deleted.")

        updated_choices = sorted([k for k in tb_workflow_presets_data.keys() if k != "None"])
        updated_choices.insert(0, "None")
        
        # After deleting, load the "None" state to get the reset values
        none_state_outputs = tb_handle_load_workflow_preset("None")
        
        # The rest of the values come from the 'load' function, but we skip its first value (which was also for the textbox)
        return gr.update(choices=updated_choices, value="None"), "", *none_state_outputs[1:]

    except Exception as e:
        tb_message_mgr.add_error(f"Error deleting workflow preset '{clean_name}': {e}")
        _initialize_workflow_presets() # Revert
        # On error, we don't know the state, so just update the messages
        return gr.update(), gr.update(value=clean_name), *([gr.update()] * 23), tb_update_messages()

def tb_handle_reset_workflow_to_defaults():
    # This function loads the 'None' preset to get the reset values for most components...
    load_outputs = tb_handle_load_workflow_preset("None")
    # ...then it PREPENDS an update specifically for the dropdown menu.
    # The first value is for the dropdown, the rest are for the components in _WORKFLOW_LOAD_OUTPUTS_
    return gr.update(value="None"), *load_outputs

# --- END: New Workflow Preset Handlers ---


def tb_handle_start_pipeline(
    # 1. Active Tab Index
    active_tab_index,
    # 2. Selected Operations
    selected_ops,
    # Inputs
    single_video_path, batch_video_paths,
    # Upscale
    model_key, output_scale_factor, tile_size, enhance_face, denoise_strength, upscale_use_streaming,
    # Frame Adjust
    fps_mode, speed_factor, frames_use_streaming,
    # Loop
    loop_type, num_loops,
    # Filters
    brightness, contrast, saturation, temperature, sharpen, blur, denoise, vignette, s_curve_contrast, film_grain_strength,
    # Export
    export_format, export_quality, export_max_width,
    progress=gr.Progress()
):
    tb_message_mgr.clear()
    input_paths_to_process = []
    
    if active_tab_index == 1 and batch_video_paths and len(batch_video_paths) > 0:
        # Process batch only if the batch tab is active and it has files
        input_paths_to_process = batch_video_paths
        tb_message_mgr.add_message(f"Starting BATCH pipeline for {len(input_paths_to_process)} videos (from active Batch tab).")
    elif active_tab_index == 0 and single_video_path:
        # Process single video only if the single tab is active and it has a video
        input_paths_to_process = [single_video_path]
        tb_message_mgr.add_message(f"Starting SINGLE video pipeline for {os.path.basename(single_video_path)} (from active Single tab).")
    else:
        # Handle cases where the active tab is empty
        if active_tab_index == 1:
            tb_message_mgr.add_warning("Batch Input tab is active, but no files were provided.")
        else: # active_tab_index == 0 or default
            tb_message_mgr.add_warning("Single Video Input tab is active, but no video was provided.")
        return None, tb_update_messages()

    if not selected_ops:
        tb_message_mgr.add_warning("No operations selected for the pipeline. Please check at least one box in 'Pipeline Steps'.")
        return None, tb_update_messages()

    # Map checkbox labels to operation keys
    op_map = {
        "upscale": "upscale",
        "frames": "frame_adjust",
        "loop": "loop",
        "filters": "filters",
        "export": "export"
    }
    
    # Define the execution order
    execution_order = ["upscale", "frame_adjust", "filters", "loop", "export"]
    
    pipeline_config = {"operations": []}

    # Build the pipeline configuration based on user selections in the correct order
    for op_key in execution_order:
        # Find the display name from the op_map that corresponds to the current key
        display_name = next((d_name for d_name, k_name in op_map.items() if k_name == op_key), None)
        
        if display_name and display_name in selected_ops:
            if op_key == "upscale":
                pipeline_config["operations"].append({
                    "name": "upscale",
                    "params": {
                        "model_key": model_key,
                        "output_scale_factor_ui": float(output_scale_factor),
                        "tile_size": int(tile_size),
                        "enhance_face": enhance_face,
                        "denoise_strength_ui": denoise_strength,
                        "use_streaming": upscale_use_streaming
                    }
                })
            elif op_key == "frame_adjust":
                pipeline_config["operations"].append({
                    "name": "frame_adjust",
                    "params": { 
                        "target_fps_mode": fps_mode, 
                        "speed_factor": speed_factor,
                        "use_streaming": frames_use_streaming
                    }
                })
            elif op_key == "loop":
                pipeline_config["operations"].append({
                    "name": "loop",
                    "params": { "loop_type": loop_type, "num_loops": num_loops }
                })
            elif op_key == "filters":
                pipeline_config["operations"].append({
                    "name": "filters",
                    "params": {
                        "brightness": brightness, "contrast": contrast, "saturation": saturation, "temperature": temperature,
                        "sharpen": sharpen, "blur": blur, "denoise": denoise, "vignette": vignette,
                        "s_curve_contrast": s_curve_contrast, "film_grain_strength": film_grain_strength
                    }
                })
            elif op_key == "export":
                pipeline_config["operations"].append({
                    "name": "export",
                    "params": {
                        "export_format": export_format,
                        "quality_slider": int(export_quality),
                        "max_width": int(export_max_width)
                    }
                })

    # Call the batch processor, which now handles both single and batch jobs
    final_video_path = tb_processor.tb_process_video_batch(input_paths_to_process, pipeline_config, progress)

    # Return the final video path to the player (will be None for batch, path for single)
    return final_video_path, tb_update_messages()

def tb_update_active_tab_index(evt: gr.SelectData):
    if not evt:
        return 0  # Default to the first tab (Single Video) if event data is missing
    return evt.index
        
    index = evt.index
    tab_name = "Single Video" if index == 0 else "Batch Video"
    tb_message_mgr.add_message(f"DEBUG: Active tab changed to -> {tab_name} (Index: {index})")
    
    # Return the new index for the state and the updated messages
    return index, tb_update_messages()
    
def tb_handle_upscale_video(video_path, model_key_selected, output_scale_factor_from_slider, tile_size, enhance_face_ui, denoise_strength_from_slider, use_streaming, progress=gr.Progress()):
    tb_message_mgr.clear()
    if video_path is None:
        tb_message_mgr.add_warning("No input video selected for upscaling.")
        return None, tb_update_messages()
    if not model_key_selected:
        tb_message_mgr.add_warning("No upscale model selected.")
        return None, tb_update_messages()

    try:
        tile_size_int = int(tile_size)
    except ValueError:
        tb_message_mgr.add_error(f"Invalid tile size value: {tile_size}. Using None (0).")
        tile_size_int = 0

    try:
        output_scale_factor_float = float(output_scale_factor_from_slider)
        if not (output_scale_factor_float >= 0.25):
             tb_message_mgr.add_error(f"Invalid output scale factor: {output_scale_factor_from_slider:.2f}. Must be >= 0.25.")
             return None, tb_update_messages()
    except ValueError:
        tb_message_mgr.add_error(f"Invalid output scale factor: {output_scale_factor_from_slider}. Not a valid number.")
        return None, tb_update_messages()

    output_video = tb_processor.tb_upscale_video(
        video_path,
        model_key_selected,
        float(output_scale_factor_from_slider),
        int(tile_size),
        enhance_face_ui,
        denoise_strength_from_slider,
        use_streaming,
        progress=progress
    )
    return output_video, tb_update_messages()

def tb_get_model_info_and_update_scale_slider(model_key_selected: str):
    native_scale = 2.0
    slider_min = 1.0
    slider_max = 2.0
    slider_step = 0.05
    slider_default_value = 2.0
    model_info_text = "Info: Select a model."
    slider_label = "Target Upscale Factor"

    denoise_slider_visible = False
    denoise_slider_value = 0.5

    if model_key_selected and model_key_selected in tb_processor.esrgan_upscaler.supported_models:
        model_details = tb_processor.esrgan_upscaler.supported_models[model_key_selected]
        fetched_native_scale = model_details.get('scale')
        description = model_details.get('description', 'No description available.')

        if isinstance(fetched_native_scale, (int, float)) and fetched_native_scale > 0:
            native_scale = float(fetched_native_scale)
            slider_max = native_scale
            slider_default_value = native_scale
            slider_min = 1.0

            if native_scale >= 4.0: slider_step = 0.1
            elif native_scale >= 2.0: slider_step = 0.05

        model_info_text = f"{description}"
        slider_label = f"Target Upscale Factor (Native {native_scale}x)"

        if model_key_selected == "RealESR-general-x4v3":
            denoise_slider_visible = True

    model_info_update = gr.update(value=model_info_text)
    outscale_slider_update = gr.update(
        minimum=slider_min, maximum=slider_max, step=slider_step,
        value=slider_default_value, label=slider_label
    )
    denoise_slider_update = gr.update(
        visible=denoise_slider_visible, value=denoise_slider_value
    )

    return model_info_update, outscale_slider_update, denoise_slider_update

def tb_get_selected_model_scale_info(model_key_selected):
    if model_key_selected and model_key_selected in tb_processor.esrgan_upscaler.supported_models:
        model_details = tb_processor.esrgan_upscaler.supported_models[model_key_selected]
        scale = model_details.get('N/A')
        description = model_details.get('description', 'No description available.')
        return f"{description}"
    return "Info: Select a model."

def tb_handle_delete_studio_transformer():
    tb_message_mgr.clear()
    tb_message_mgr.add_message("Attempting to directly access and delete Studio transformer...")
    print("Attempting to directly access and delete Studio transformer...")
    log_messages_from_action = []

    studio_module_instance = None
    if '__main__' in sys.modules and hasattr(sys.modules['__main__'], 'current_generator'):
        studio_module_instance = sys.modules['__main__']
        print("Found studio context in __main__.")
    elif 'studio' in sys.modules and hasattr(sys.modules['studio'], 'current_generator'):
        studio_module_instance = sys.modules['studio']
        print("Found studio context in sys.modules['studio'].")

    if studio_module_instance is None:
        print("ERROR: Could not find the 'studio' module's active context.")
        tb_message_mgr.add_message("ERROR: Could not find the 'studio' module's active context in sys.modules.")
        tb_message_mgr.add_error("Deletion Failed: Studio module context not found.")
        return tb_update_messages()

    job_queue_instance = getattr(studio_module_instance, 'job_queue', None)
    JobStatus_enum = getattr(studio_module_instance, 'JobStatus', None)

    if job_queue_instance and JobStatus_enum:
        current_job_in_queue = getattr(job_queue_instance, 'current_job', None)
        if current_job_in_queue and hasattr(current_job_in_queue, 'status') and current_job_in_queue.status == JobStatus_enum.RUNNING:
            tb_message_mgr.add_warning("Cannot unload model: A video generation job is currently running.")
            tb_message_mgr.add_message("Please wait for the current job to complete or cancel it first using the main interface.")
            print("Cannot unload model: A job is currently running in the queue.")
            return tb_update_messages()

    generator_object_to_delete = getattr(studio_module_instance, 'current_generator', None)
    print(f"Direct access: generator_object_to_delete is {type(generator_object_to_delete)}, id: {id(generator_object_to_delete)}")

    if generator_object_to_delete is not None:
        model_name_str = "Unknown Model"
        try:
            if hasattr(generator_object_to_delete, 'get_model_name') and callable(generator_object_to_delete.get_model_name):
                model_name_str = generator_object_to_delete.get_model_name()
            elif hasattr(generator_object_to_delete, 'transformer') and generator_object_to_delete.transformer is not None:
                model_name_str = generator_object_to_delete.transformer.__class__.__name__
            else:
                model_name_str = generator_object_to_delete.__class__.__name__
        except Exception:
            pass

        tb_message_mgr.add_message(f" Deletion of '{model_name_str}' initiated.")
        log_messages_from_action.append(f" Found active generator: {model_name_str}. Preparing for deletion.")
        print(f"Found active generator: {model_name_str}. Preparing for deletion.")

        try:
            if hasattr(generator_object_to_delete, 'unload_loras') and callable(generator_object_to_delete.unload_loras):
                print("   - LoRAs: Unloading from transformer...")
                generator_object_to_delete.unload_loras()
            else:
                log_messages_from_action.append("    - LoRAs: No unload method found or not applicable.")

            if hasattr(generator_object_to_delete, 'transformer') and generator_object_to_delete.transformer is not None:
                transformer_object_ref = generator_object_to_delete.transformer
                transformer_name_for_log = transformer_object_ref.__class__.__name__
                print(f"   - Transformer ({transformer_name_for_log}): Preparing for memory operations.")

                if hasattr(transformer_object_ref, 'device') and transformer_object_ref.device != cpu:
                    if hasattr(transformer_object_ref, 'to') and callable(transformer_object_ref.to):
                        try:
                            print(f"   - Transformer ({transformer_name_for_log}): Moving to CPU...")
                            transformer_object_ref.to(cpu)
                            log_messages_from_action.append("    - Transformer moved to CPU.")
                            print(f"   - Transformer ({transformer_name_for_log}): Moved to CPU.")
                        except Exception as e_cpu:
                            error_msg_cpu = f"    - Transformer ({transformer_name_for_log}): Move to CPU FAILED: {e_cpu}"
                            log_messages_from_action.append(error_msg_cpu)
                            print(error_msg_cpu)
                    else:
                        log_messages_from_action.append(f"    - Transformer ({transformer_name_for_log}): Cannot move to CPU, 'to' method not found.")
                        print(f"   - Transformer ({transformer_name_for_log}): Cannot move to CPU, 'to' method not found.")
                elif hasattr(transformer_object_ref, 'device') and transformer_object_ref.device == cpu:
                     log_messages_from_action.append("    - Transformer already on CPU.")
                     print(f"   - Transformer ({transformer_name_for_log}): Already on CPU.")
                else:
                    log_messages_from_action.append("    - Transformer: Could not determine device or move to CPU.")
                    print(f"   - Transformer ({transformer_name_for_log}): Could not determine device or move to CPU.")

                print(f"   - Transformer ({transformer_name_for_log}): Removing attribute from generator...")
                generator_object_to_delete.transformer = None
                print(f"   - Transformer ({transformer_name_for_log}): Deleting Python reference...")
                del transformer_object_ref
                log_messages_from_action.append("    - Transformer reference deleted.")
                print(f"   - Transformer ({transformer_name_for_log}): Reference deleted.")
            else:
                log_messages_from_action.append("    - Transformer: Not found or already unloaded.")
                print("   - Transformer: Not found or already unloaded.")

            generator_class_name_for_log = generator_object_to_delete.__class__.__name__
            print(f"   - Model Generator ({generator_class_name_for_log}): Setting global reference to None...")
            setattr(studio_module_instance, 'current_generator', None)
            log_messages_from_action.append("    - 'current_generator' in studio module set to None.")
            print("   - Global 'current_generator' in studio module successfully set to None.")

            print(f"   - Model Generator ({generator_class_name_for_log}): Deleting local Python reference...")
            del generator_object_to_delete
            print(f"   - Model Generator ({generator_class_name_for_log}): Python reference deleted.")

            print("   - System: Performing garbage collection and CUDA cache clearing.")
            gc.collect()
            if torch.cuda.is_available():
                torch.cuda.empty_cache()
            log_messages_from_action.append("    - GC and CUDA cache cleared.")
            print("   - System: GC and CUDA cache clear completed.")

            log_messages_from_action.append(f"✅ Deletion of '{model_name_str}' completed successfully from toolbox.")
            tb_message_mgr.add_success(f"Deletion of '{model_name_str}' initiated from toolbox.")

        except Exception as e_del:
            error_msg_del = f"Error during deletion process: {e_del}"
            log_messages_from_action.append(f"    - {error_msg_del}")
            print(f"   - {error_msg_del}")
            traceback.print_exc()
            tb_message_mgr.add_error(f"Deletion Error: {e_del}")
    else:
        tb_message_mgr.add_message("ℹ️ No active generator found. Nothing to delete.")
        print("No active generator found via direct access. Nothing to delete.")

    for msg_item in log_messages_from_action:
        tb_message_mgr.add_message(msg_item)

    return tb_update_messages()

def tb_handle_manually_save_video(temp_video_path_from_component):
    tb_message_mgr.clear()
    if not temp_video_path_from_component:
        tb_message_mgr.add_warning("No video in the output player to save.")
        return temp_video_path_from_component, tb_update_messages()

    copied_path = tb_processor.tb_copy_video_to_permanent_storage(temp_video_path_from_component)

    if copied_path and os.path.abspath(copied_path) != os.path.abspath(temp_video_path_from_component):
        tb_message_mgr.add_success(f"Video successfully copied to permanent storage.")

    return temp_video_path_from_component, tb_update_messages()

def tb_handle_clear_temp_files():
    tb_message_mgr.clear()
    
    # The processor function now returns a complete summary string.
    cleanup_summary = tb_processor.tb_clear_temporary_files()
    
    # Add the summary to the message manager to be displayed in the console.
    tb_message_mgr.add_message(cleanup_summary)

    # Return None to clear the video player and the updated messages.
    return None, tb_update_messages()

def tb_handle_use_processed_as_input(processed_video_path):
    if not processed_video_path:
        tb_message_mgr.add_warning("No processed video available to use as input.")
        # Return updates for all 3 outputs, changing nothing.
        return gr.update(), tb_update_messages(), gr.update()
    else:
        tb_message_mgr.add_message("Moved processed video to input.")
        # Return new value for input, messages, and None to clear analysis.
        return processed_video_path, tb_update_messages(), None

def tb_handle_join_videos(video_files_list, custom_output_name, progress=gr.Progress()): # Add new parameter
    tb_message_mgr.clear()
    
    if not video_files_list:
        tb_message_mgr.add_warning("No video files were uploaded to join.")
        return None, tb_update_messages()
        
    video_paths = [file.name for file in video_files_list]
    
    # Pass the custom name to the processor
    output_video = tb_processor.tb_join_videos(video_paths, custom_output_name, progress)
    return output_video, tb_update_messages()

def tb_handle_export_video(video_path, export_format, quality, max_width, custom_name, progress=gr.Progress()):
    tb_message_mgr.clear()
    if not video_path:
        tb_message_mgr.add_warning("No input video in the top-left player to export.")
        # Return None for the video player and the message update
        return None, tb_update_messages()

    # The input video for this operation is ALWAYS the one in the main input player.
    output_file = tb_processor.tb_export_video(
        video_path,
        export_format,
        quality,
        max_width,
        custom_name,
        progress
    )
    
    # Return the path to the new video and the updated messages.
    return output_file, tb_update_messages()
    
def tb_get_formatted_toolbar_stats():
    vram_full_str = "VRAM: N/A"
    gpu_full_str = "GPU: N/A"
    ram_full_str = "RAM: N/A"

    vram_component_visible = False
    gpu_component_visible = False

    try:
        ram_info_psutil = psutil.virtual_memory()
        ram_used_gb = ram_info_psutil.used / (1024**3)
        ram_total_gb = ram_info_psutil.total / (1024**3)
        ram_full_str = f"RAM: {ram_used_gb:.1f}/{round(ram_total_gb)}GB ({round(ram_info_psutil.percent)}%)"

        if torch.cuda.is_available():
            _, nvidia_metrics, _ = SystemMonitor.get_nvidia_gpu_info()
            if nvidia_metrics:
                vram_used = nvidia_metrics.get('memory_used_gb', 0.0)
                vram_total = nvidia_metrics.get('memory_total_gb', 0.0)
                vram_full_str = f"VRAM: {vram_used:.1f}/{round(vram_total)}GB"
                vram_component_visible = True

                temp = nvidia_metrics.get('temperature', 0.0)
                load = nvidia_metrics.get('utilization', 0.0)
                gpu_full_str = f"GPU: {temp:.0f}°C {load:.0f}%"
                gpu_component_visible = True

    except Exception as e:
        print(f"Error getting system stats values for toolbar (from toolbox_app.py): {e}")
        ram_full_str = "RAM: Error"
        is_nvidia_expected = torch.cuda.is_available()
        if is_nvidia_expected:
            vram_full_str = "VRAM: Error"
            gpu_full_str = "GPU: Error"
            vram_component_visible = True
            gpu_component_visible = True
        else:
            vram_full_str = "VRAM: N/A"
            gpu_full_str = "GPU: N/A"
            vram_component_visible = False
            gpu_component_visible = False

    return (
        gr.update(value=ram_full_str),
        gr.update(value=vram_full_str, visible=vram_component_visible),
        gr.update(value=gpu_full_str, visible=gpu_component_visible)
    )

# --- Gradio Interface ---

def tb_create_video_toolbox_ui():
    initial_autosave_state = settings_instance.get("toolbox_autosave_enabled", True)
    tb_processor.set_autosave_mode(initial_autosave_state)

    with gr.Column() as tb_toolbox_ui_main_container:
        with gr.Row():
            with gr.Column(scale=1):
                # Replace gr.State with a hidden gr.Number for robust state passing
                tb_active_tab_index_storage = gr.Number(value=0, visible=False)

                with gr.Tabs(elem_id="toolbox_input_tabs") as tb_input_tabs:
                    with gr.TabItem("Single Video Input", id=0):
                        tb_input_video_component = gr.Video(
                            label="Upload Video for processing",
                            autoplay=True,
                            elem_classes="video-size",
                            elem_id="toolbox-video-player"
                        )
                    with gr.TabItem("Batch Video Input", id=1):
                        tb_batch_input_files = gr.File(
                            label="Upload Multiple Videos for Batch Processing",
                            file_count="multiple",
                            type="filepath"
                        )
                tb_start_pipeline_btn = gr.Button("🚀 Start Pipeline Processing", variant="primary", size="sm", elem_id="toolbox-start-pipeline-btn")
                    
            with gr.Column(scale=1):
                with gr.Tabs(elem_id="toolbox_output_tabs"):
                    with gr.TabItem("Video Output"):
                        tb_processed_video_output = gr.Video(
                            label="Processed Video",
                            autoplay=True,
                            interactive=False,
                            elem_classes="video-size"
                        )
                        with gr.Row():
                            tb_use_processed_as_input_btn = gr.Button("Use as Input", size="sm", scale=4)
                            tb_manual_save_btn = gr.Button("Manual Save", variant="secondary", size="sm", scale=4, visible=not initial_autosave_state)

        with gr.Row():                  
            with gr.Column(scale=1):
                with gr.Accordion("Processing Pipeline", open=True):
                    gr.Markdown("Required for batch processing and recommended for single video. ", elem_classes="small-text-info")
                    with gr.Row(equal_height=False):
                        with gr.Group():
                            tb_pipeline_steps_chkbox = gr.CheckboxGroup(
                                label="Pipeline Steps:",
                                choices=["upscale", "frames", "filters", "loop", "export"],
                                value=[],
                                info="Select which pre-configured operations to run. Executed in order."
                            )
                                 
            # --- Right Column: Workflow Presets ---
            with gr.Column(scale=1):
                with gr.Accordion("Workflow Presets", open=True):
                    gr.Markdown("Save/load all operation settings and active steps.", elem_classes="small-text-info")
                    with gr.Row():
                        workflow_choices = sorted([k for k in tb_workflow_presets_data.keys() if k != "None"])
                        workflow_choices.insert(0, "None")
                        with gr.Column(scale=1):
                            tb_workflow_preset_select = gr.Dropdown(
                                choices=workflow_choices, value="None", label="Load Workflow"
                            )
                        with gr.Column(scale=1):    
                            tb_workflow_preset_name_input = gr.Textbox(
                            label="Preset Name (for saving)", placeholder="e.g., My Favorite Upscale"
                        )
                    with gr.Group():  
                        with gr.Row():
                            tb_workflow_save_btn = gr.Button("💾 Save/Update", size="sm", variant="primary")
                            tb_workflow_delete_btn = gr.Button("🗑️ Delete", size="sm", variant="stop")
                            tb_workflow_reset_btn = gr.Button("🔄 Reset All to Defaults", size="sm")
                                    
        with gr.Row():                  
            with gr.Column():
                with gr.Group():                        
                    tb_analyze_button = gr.Button("Click to Analyze Input Video", size="sm", variant="huggingface")
                    with gr.Accordion("Video Analysis Results", open=False) as tb_analysis_accordion:
                        tb_video_analysis_output = gr.Textbox(
                            container=False, lines=10, show_label=False,
                            interactive=False, elem_classes="analysis-box",
                        )
                        
            with gr.Column():                        
                with gr.Group():
                    with gr.Row():
                        tb_monitor_toggle_checkbox = gr.Checkbox(label="Live System Monitoring", value=False)
                        tb_autosave_checkbox = gr.Checkbox(label="Autosave", value=initial_autosave_state)
                    tb_resource_monitor_output = gr.Textbox(
                        show_label=False, container=False, max_lines=8,
                        interactive=False, visible=False,
                    )
                    with gr.Row():                          
                        tb_delete_studio_transformer_btn = gr.Button("Click to Unload Studio Model", size="sm", scale=3, variant="stop")

    with gr.Accordion("Operations", open=True):
        with gr.Tabs():
            with gr.TabItem("📈 Upscale Video (ESRGAN)"):
                with gr.Row():
                    gr.Markdown("Upscale video resolution using Real-ESRGAN.")
                with gr.Row():
                    with gr.Column(scale=2):
                        tb_upscale_model_select = gr.Dropdown(
                            choices=list(tb_processor.esrgan_upscaler.supported_models.keys()),
                            value=list(tb_processor.esrgan_upscaler.supported_models.keys())[0] if tb_processor.esrgan_upscaler.supported_models else None,
                            label="ESRGAN Model",
                            info="Select the Real-ESRGAN model."
                        )
                        default_model_key_init = list(tb_processor.esrgan_upscaler.supported_models.keys())[0] if tb_processor.esrgan_upscaler.supported_models else None
                        initial_model_info_gr_val, initial_slider_gr_val, initial_denoise_gr_val = tb_get_model_info_and_update_scale_slider(default_model_key_init)

                        tb_selected_model_scale_display = gr.Textbox(
                            label="Selected Model Info",
                            value=initial_model_info_gr_val.get('value', "Info: Select a model."),
                            interactive=False,
                            lines=2
                        )

                        tb_upscale_factor_slider = gr.Slider(
                            minimum=initial_slider_gr_val.get('minimum', 1.0),
                            maximum=initial_slider_gr_val.get('maximum', 2.0),
                            step=initial_slider_gr_val.get('step', 0.05),
                            value=initial_slider_gr_val.get('value', 2.0),
                            label=initial_slider_gr_val.get('label', "Target Upscale Factor"),
                            info="Desired output scale (e.g., 2.0 for 2x). Video is upscaled by the model, then resized if this differs from native scale."
                        )
                    with gr.Column(scale=2):
                        tb_upscale_tile_size_radio = gr.Radio(
                            choices=[("None (Recommended)", 0), ("512px", 512), ("256px", 256)],
                            value=0, label="Tile Size for Upscaling",
                            info="Splits video frames into tiles for processing. 'None' disables tiling. Smaller values (e.g., 512, 256) use less VRAM but are slower and can potentially show seams on some videos. Use if 'None' causes Out-Of-Memory."
                        )
                        with gr.Row():
                            tb_upscale_enhance_face_checkbox = gr.Checkbox(
                                label="Enhance Faces (GFPGAN)", value=False,
                                info="Uses GFPGAN to restore (human-like) faces. Increases processing time."
                            )
                        with gr.Row():
                            tb_upscale_use_streaming_checkbox = gr.Checkbox(
                                label="Use Streaming (Low Memory Mode)", value=False,
                                info="Enable for stable, low-memory processing of long or high-res videos. This avoids loading the entire clip into RAM, making it ideal for 4K footage or very large files."
                            )                            
                        with gr.Row():
                            tb_denoise_strength_slider = gr.Slider(
                                label="Denoise Strength (for RealESR-general-x4v3)",
                                minimum=0.0, maximum=1.0, step=0.01,
                                value=initial_denoise_gr_val.get('value', 0.5),
                                info="Adjusts denoising for RealESR-general-x4v3. 0.0=Max WDN, <1.0=Blend, 1.0=No WDN.",
                                visible=initial_denoise_gr_val.get('visible', False),
                                interactive=True
                            )
                with gr.Row():
                    tb_upscale_video_btn = gr.Button("🚀 Upscale Video", variant="primary")

            with gr.TabItem("🎞️ Frame Adjust (Speed & Interpolation)"):
                with gr.Row():
                    gr.Markdown("Adjust video speed and interpolate frames using RIFE AI.")
                with gr.Row():
                    tb_process_fps_mode = gr.Radio(
                        choices=["No Interpolation", "2x Frames", "4x Frames"], value="No Interpolation", label="RIFE Frame Interpolation",
                        info="Select '2x' or '4x' RIFE Interpolation to double or quadruple the frame rate, creating smoother motion. 4x is more intensive and runs the 2x process twice."
                    )
                    tb_frames_use_streaming_checkbox = gr.Checkbox(
                        label="Use Streaming (Low Memory Mode)", value=False,
                        info="Enable for stable, low-memory RIFE on long videos. This avoids loading all frames into RAM. Note: 'Adjust Video Speed' is ignored in this mode."              
                    )
                with gr.Row():
                    tb_process_speed_factor = gr.Slider(
                        minimum=0.25, maximum=4.0, step=0.05, value=1.0, label="Adjust Video Speed Factor",
                        info="Values < 1.0 slow down the video, values > 1.0 speed it up. Affects video and audio."
                    )

<<<<<<< HEAD
            with gr.TabItem("🎨 Video Filters (FFmpeg)"):
                gr.Markdown("Apply visual enhancements using FFmpeg filters.")
=======
                tb_process_frames_btn = gr.Button("🚀 Process Frames", variant="primary")
>>>>>>> c0dcf3e5

            with gr.TabItem("🎨 Video Filters (FFmpeg)"):
                with gr.Row():
                    gr.Markdown("Apply visual enhancements using FFmpeg filters.")
                with gr.Row():
                    tb_filter_brightness = gr.Slider(-100, 100, value=TB_DEFAULT_FILTER_SETTINGS["brightness"], step=1, label="Brightness (%)", info="Adjusts overall image brightness.")
                    tb_filter_contrast = gr.Slider(0, 3, value=TB_DEFAULT_FILTER_SETTINGS["contrast"], step=0.05, label="Contrast (Linear)", info="Increases/decreases difference between light/dark areas.")
                with gr.Row():
                    tb_filter_saturation = gr.Slider(0, 3, value=TB_DEFAULT_FILTER_SETTINGS["saturation"], step=0.05, label="Saturation", info="Adjusts color intensity. 0=grayscale, 1=original.")
                    tb_filter_temperature = gr.Slider(-100, 100, value=TB_DEFAULT_FILTER_SETTINGS["temperature"], step=1, label="Color Temperature Adjust", info="Shifts colors towards orange (warm) or blue (cool).")
                with gr.Row():
                    tb_filter_sharpen = gr.Slider(0, 5, value=TB_DEFAULT_FILTER_SETTINGS["sharpen"], step=0.1, label="Sharpen Strength", info="Enhances edge details. Use sparingly.")
                    tb_filter_blur = gr.Slider(0, 5, value=TB_DEFAULT_FILTER_SETTINGS["blur"], step=0.1, label="Blur Strength", info="Softens the image.")
                with gr.Row():
                    tb_filter_denoise = gr.Slider(0, 10, value=TB_DEFAULT_FILTER_SETTINGS["denoise"], step=0.1, label="Denoise Strength", info="Reduces video noise/grain.")
                    tb_filter_vignette = gr.Slider(0, 100, value=TB_DEFAULT_FILTER_SETTINGS["vignette"], step=1, label="Vignette Strength (%)", info="Darkens corners, drawing focus to center.")
                with gr.Row():
                    tb_filter_s_curve_contrast = gr.Slider(0, 100, value=TB_DEFAULT_FILTER_SETTINGS["s_curve_contrast"], step=1, label="S-Curve Contrast", info="Non-linear contrast, boosting highlights/shadows subtly.")
                    tb_filter_film_grain_strength = gr.Slider(0, 50, value=TB_DEFAULT_FILTER_SETTINGS["film_grain_strength"], step=1, label="Film Grain Strength", info="Adds artificial film grain.")

                tb_apply_filters_btn = gr.Button("✨ Apply Filters to Video", variant="primary")

                with gr.Row(equal_height=False):
                    with gr.Column(scale=2):
                        with gr.Row():
                            preset_choices = list(tb_filter_presets_data.keys()) if tb_filter_presets_data else ["none"]
                            if "none" not in preset_choices and preset_choices:
                                preset_choices.insert(0,"none")
                            elif not preset_choices:
                                preset_choices = ["none"]

                            tb_filter_preset_select = gr.Dropdown(choices=preset_choices, value="none", label="Load Preset", scale=2)
                            tb_new_preset_name_input = gr.Textbox(label="Preset Name (for saving/editing)", placeholder="Select preset or type new name...", scale=2)
                    with gr.Column(scale=1):
                        with gr.Row():
                            tb_save_preset_btn = gr.Button("💾 Save/Update", variant="primary", scale=1)
                            tb_delete_preset_btn = gr.Button("🗑️ Delete", variant="stop", scale=1)
                        with gr.Row():
                            tb_reset_filters_btn = gr.Button("🔄 Reset All Sliders to 'None' Preset")
                            
<<<<<<< HEAD
            with gr.TabItem("🎞️ Frame Adjust (Speed & Interpolation)"):
                gr.Markdown("Adjust video speed and interpolate frames using RIFE AI.")
                tb_process_fps_mode = gr.Radio(
                    choices=["No Interpolation", "2x RIFE Interpolation"],
                    value="No Interpolation",
                    label="RIFE Frame Interpolation",
                    info="Select '2x RIFE Interpolation' to double the frame rate, creating smoother motion."
                )
                tb_process_speed_factor = gr.Slider(
                    minimum=0.25, maximum=4.0, step=0.05, value=1.0, label="Adjust Video Speed Factor",
                    info="Values < 1.0 slow down the video, values > 1.0 speed it up. Affects video and audio."
                )
                tb_process_frames_btn = gr.Button("🚀 Process Frames", variant="primary")

=======
>>>>>>> c0dcf3e5
            with gr.TabItem("🔄 Video Loop"):
                with gr.Row():
                    gr.Markdown("Create looped or ping-pong versions of the video.")

                tb_loop_type_select = gr.Radio(choices=["loop", "ping-pong"], value="loop", label="Loop Type")
                tb_num_loops_slider = gr.Slider(
                    minimum=1, maximum=10, step=1, value=1, label="Number of Loops/Repeats",
                    info="The video will play its original content, then repeat this many additional times. E.g., 1 loop = 2 total plays of the segment."
                )
                tb_create_loop_btn = gr.Button("🔁 Create Loop", variant="primary")

            with gr.TabItem("🖼️ Frames Studio"):
                with gr.Column():
                    gr.Markdown("### 1. Extract Frames from Video")
                    gr.Markdown(
                        "⚠️ **Warning:** Extracting frames from high-resolution (e.g., 4K+) or long videos can consume a significant amount of disk space (many gigabytes) and may cause the Frames Studio gallery to load slowly. Proceed with caution."
                    )
                    gr.Markdown("Extract frames from the **uploaded video (top-left)** as images. These folders can then be loaded into the Frames Studio below.")
                    with gr.Row():
                        tb_extract_rate_slider = gr.Number(
                            label="Extract Every Nth Frame", value=1, minimum=1, step=1,
                            info="1 = all frames. N = 1st, (N+1)th... (i.e., frame 0, frame N, frame 2N, etc.)",
                            scale=1
                        )
                        tb_extract_frames_btn = gr.Button("🔨 Extract Frames", variant="primary", scale=2)

                gr.Markdown("---")

                with gr.Column():
                    gr.Markdown("### 2. Frames Studio")
                    gr.Markdown("Load an extracted frames folder to view, delete, and manage individual frames before reassembling.")
                    with gr.Row():
                        tb_extracted_folders_dropdown = gr.Dropdown(
                            label="Select Extracted Folder to Load",
                            info="Select a folder from your 'extracted_frames' directory.",
                            scale=3
                        )
                        tb_refresh_extracted_folders_btn = gr.Button("🔄 Refresh List", scale=1)
                        tb_clear_selected_folder_btn = gr.Button(
                            "🗑️ Delete ENTIRE Folder", variant="stop", interactive=False, scale=1
                        )
                    tb_load_frames_to_studio_btn = gr.Button("🖼️ Load Frames to Studio", variant="secondary")

                    # Redesigned Studio Area
                    with gr.Column(variant="panel"):
                        with gr.Column(elem_id="gallery-scroll-wrapper"):
                            tb_frames_gallery = gr.Gallery(
                                label="Extracted Frames", show_label=False, elem_id="toolbox_frames_gallery",
                                columns=8, # height is now controlled by the wrapper's CSS
                                object_fit="contain", preview=False
                            )
                        with gr.Row():
                            with gr.Column(scale=1, min_width=220):
                                tb_save_selected_frame_btn = gr.Button("💾 Save Selected Frame", size="sm", interactive=False)
                                tb_delete_selected_frame_btn = gr.Button("🗑️ Delete Selected Frame", size="sm", variant="stop", interactive=False)
                            with gr.Column(scale=3):
                                # This row now contains the info box and the new clear button
                                with gr.Row():
                                    tb_frame_info_box = gr.Textbox(
                                        # label="Selected Frame Info",
                                        interactive=False,
                                        placeholder="Click a frame in the gallery above to select it.",
                                        container=False,
                                        lines=2,
                                        scale=4
                                    )
                                    tb_clear_gallery_btn = gr.Button("🧹 Clear Gallery", size="sm", scale=1)

                gr.Markdown("---")

                with gr.Column():
                    gr.Markdown("### 3. Reassemble Frames to Video")
                    gr.Markdown("After you are satisfied with the frames in the studio, reassemble them into a new video.")
                    with gr.Row():
                        tb_reassemble_output_fps = gr.Number(label="Output Video FPS", value=30, minimum=1, step=1)
                        tb_reassemble_video_name_input = gr.Textbox(label="Output Video Name (optional, .mp4 added)", placeholder="e.g., my_edited_video")
                    tb_reassemble_frames_btn = gr.Button("🧩 Reassemble From Studio", variant="primary")

            with gr.TabItem("🧩 Join Videos (Concatenate)"):
                with gr.Accordion("Select two or more videos to join them together into a single file", open=True):
                    gr.Markdown(
                        """
                        *   **Input:** The Input accepts multiple videos dragged in or ctrl+clicked via `Click to Upload`**.
                        *   **Output:** The result will appear in the **'Processed Video' player (top-right)** for you to review.
                        *   **Saving:** The output is saved to your 'saved_videos' folder if 'Autosave' is enabled. Otherwise, you must click the 'Manual Save' button.
                        """                    
                    )
                tb_join_videos_input = gr.File(
                    label="Upload Videos to Join",
                    file_count="multiple",
                    file_types=["video", "file"]
                )

                tb_join_video_name_input = gr.Textbox(
                    label="Output Video Name (optional, .mp4 and timestamp added)", 
                    placeholder="e.g., my_awesome_compilation"
                )
                
                tb_join_videos_btn = gr.Button("🤝 Join Videos", variant="primary")
                
            with gr.TabItem("📦 Export & Compress"):
                with gr.Accordion("Compress your final video and/or convert it into a shareable format", open=True):
                    gr.Markdown(
                        """
                        *   **Input:** This operation always uses the video in the **'Upload Video' player (top-left)**.
                        *   **Output:** The result will appear in the **'Processed Video' player (top-right)** for you to review.
                        *   **Saving:** The output is saved to your 'saved_videos' folder if 'Autosave' is enabled. Otherwise, you must click the 'Manual Save' button. Note: GIFs will _always_ be saved!
                        *   **Note:** WebM and GIF encoding can be slow for long or high-resolution videos. Please be patient!
                        """
                    )
                with gr.Row():
                    with gr.Column(scale=2):
                        tb_export_format_radio = gr.Radio(
                            ["MP4", "WebM", "GIF"], value="MP4", label="Output Format",
                            info="MP4 is best for general use. WebM is great for web/Discord (smaller size). GIF is a widely-supported format for short, silent, looping clips. GIF output will always be saved."
                        )
                        tb_export_quality_slider = gr.Slider(
                            0, 100, value=85, step=1, label="Quality",
                            info="Higher quality means a larger file size. 80-90 is a good balance for MP4/WebM."
                        )
                    with gr.Column(scale=2):
                        tb_export_resize_slider = gr.Slider(
                            256, 2048, value=1024, step=64, label="Max Width (pixels)",
                            info="Resizes the video to this maximum width while maintaining aspect ratio. A powerful way to reduce file size."
                        )
                        tb_export_name_input = gr.Textbox(
                            label="Output Filename (optional)",
                            placeholder="e.g., my_final_video_for_discord"
                        )
                
                tb_export_video_btn = gr.Button("🚀 Export Video", variant="primary")
                
    with gr.Accordion("💡 Post-processing Guide & Tips", open=False):
        with gr.Tabs():
            with gr.TabItem("🚀 Getting Started"):
                gr.Markdown("""
                ### Welcome to the Toolbox!
                
                **1. Input & Output**
                *   Most tools use the video in the **Upload Video player ⬅️ (top-left)** as their input.
                *   Your results will appear in the **Processed Video player ➡️ (top-right)**.

                **2. Chaining Operations (Applying multiple effects)**
                *   To use a result as the input for your next step:
                    1.  Run an operation (like Upscale).
                    2.  When the result appears, click the **'Use as Input'** button.
                    3.  Your result is now in the input player, ready for the next operation!

                **3. Saving Your Work**
                *   **Autosave:** When the `Autosave` checkbox is on, all results are automatically saved to the `saved_videos` folder.
                *   **Manual Save:** If `Autosave` is off, results go to a temporary folder. Use the **'💾 Manual Save'** button to save the video from the output player permanently.

                **4. Analyze First!**
                *   It's a good idea to click the **'Analyze Video'** button after uploading. It gives you helpful info like resolution and frame rate.
                """)

            with gr.TabItem("⛓️ The Processing Pipeline"):
                gr.Markdown("""
                ### Run Multiple Operations at Once
                The pipeline lets you set up a series of operations and run them with a single click. This is the main way to process videos.

                **How to Use the Pipeline:**
                1.  **Configure:** Go to the operation tabs (📈 Upscale, 🎨 Filters, etc.) and set the sliders and options exactly how you want them.
                2.  **Select:** In the **'Processing Pipeline'** section, check the boxes for the steps you want to run.
                3.  **Input:** Make sure your video is in the 'Single Video' tab, or your files are in the 'Batch Video' tab.
                4.  **Execute:** Click the **'🚀 Start Pipeline Processing'** button.

                **Execution Order:**
                The pipeline always runs in this fixed order, no matter when you check the boxes:
                `Upscale` ➡️ `Frame Adjust` ➡️ `Filters` ➡️ `Loop` ➡️ `Export`

                **Single vs. Batch Video:**
                *   **Single Video:** Processes one video. The final result will appear in the output player.
                *   **Batch Video:** Processes multiple videos. Each video will go through the entire pipeline. Outputs are saved directly to a new, timestamped folder inside `saved_videos`. The output player will only show the very last video processed.

                **Workflow Presets:**
                *   Use presets to **save and load your entire pipeline setup**, including all slider values and selected steps.
                """)

            with gr.TabItem("🖼️ Frames Studio Workflow"):
                gr.Markdown("""
                ### Edit Your Video Frame-by-Frame
                The Frames Studio lets you break a video into images, edit them, and put them back together.

                **Step 1: Extract Frames**
                *   Upload a video and use the **'🔨 Extract Frames'** button.
                *   This creates a new folder of images in `postprocessed_output/frames/extracted_frames/`.
                *   ⚠️ **Warning:** Extracting from long or high-res videos can use a lot of disk space!

                **Step 2: Edit in the Studio**
                *   Click **'🔄 Refresh List'** to find your new folder, then click **'🖼️ Load Frames to Studio'**.
                *   The frames will appear in the gallery. Click a frame to select it.
                *   **Delete Frames:** Use the **'🗑️ Delete Selected Frame'** button to remove bad frames or glitches.
                *   **Save Frames:** Use the **'💾 Save Selected Frame'** button to save a high-quality copy of a single frame. Perfect for use as an image prompt!

                **Step 3: Reassemble Video**
                *   Once you're done editing, use the **'🧩 Reassemble From Studio'** button.
                *   This creates a new video using only the frames that are left in the folder.
                """)
            
            with gr.TabItem("⚙️ Other Tools & Tips"):
                 gr.Markdown("""
                ### Individual Operations
                *   **🧩 Join Videos:** Combine multiple video clips into a single video file. The tool will automatically handle different resolutions and audio.
                *   **📦 Export & Compress:** A powerful tool to make your final video smaller. You can lower the quality, resize the video, or convert it to `MP4`, `WebM`, or a silent `GIF`.

                ### Memory Management
                *   The **'📤 Unload Studio Model'** button can free up VRAM by removing the main video generation model from memory.
                *   This is useful before running a heavy task here, like a 4K video upscale. The main app will reload the model automatically when you need it again.
              
                ### Streaming Mode for Upscale & RIFE
                *   On the **'Upscale'** and **'Frame Adjust'** tabs, you'll find a checkbox: **"Use Streaming (Low Memory Mode)"**.

                **What It Does for You:**                
                Normally, your entire video is loaded into RAM to process it as fast as possible. For very long or high-resolution videos (like 4K), this can potentially cause it to exceed your RAM and spill over to disk (pagefile) or possibly even cause a system crash!                        
                Streaming Mode processes your video one frame at a time to keep memory usage low and stable.
                * **Check this box if you are working with a large video file.** 
                
                **How it Works:**
                *   **Default Mode:** Loads the entire video into RAM. It's the fastest option but uses the most memory.
                *   **Streaming Mode (Upscaling & 2x RIFE):** A "true" stream that reads and writes one frame at a time. Memory usage is very low and constant.
                *   **Streaming Mode (4x RIFE):** A "hybrid" mode. **Be aware: the first 2x pass will still use a large amount of RAM to build the intermediate video (similar to the Default Mode).** However, its key benefit is that the second 2x pass becomes completely stable, preventing the final, largest memory spike that often causes crashes in the default mode.
                *   **Note:** The **Adjust Video Speed Factor** is ignored when Streaming mode is activated. In Low Memory Mode, this must be done as a separate operation.
                
                **⭐ Tip for Maximum Memory Savings on 4x RIFE:**                
                For the absolute lowest memory usage on a 4x interpolation, you can run the **2x Streaming** operation twice back-to-back.
                1. Run a **2x RIFE** with **Streaming Mode enabled**.
                2. Click **"Use as Input"** to move the result back to the input player.
                3. Run a **2x RIFE** on that new video, again with **Streaming Mode enabled**.
                This manual two-pass method ensures memory usage never exceeds the "true" streaming level, at the cost of being slower due to writing an intermediate file to disk.                

                ### 👇 Check Console Messages!
                *   The text box at the very bottom of the page shows important status updates, warnings, and error messages. If something isn't working, the answer is probably there!
                """)

    with gr.Row():
        tb_message_output = gr.Textbox(label="Console Messages", lines=10, interactive=False, elem_classes="message-box", value=tb_update_messages)
    with gr.Row():
        tb_open_folder_button = gr.Button("📁 Open Output Folder", scale=4)
        tb_clear_temp_button = gr.Button("🗑️ Clear Temporary Files", variant="stop", scale=1)

<<<<<<< HEAD
=======
        # --- Event Handlers ---

        _ORDERED_FILTER_SLIDERS_ = [
            tb_filter_brightness, tb_filter_contrast, tb_filter_saturation, tb_filter_temperature,
            tb_filter_sharpen, tb_filter_blur, tb_filter_denoise, tb_filter_vignette,
            tb_filter_s_curve_contrast, tb_filter_film_grain_strength
        ]
        
        # A list of all operation parameter components in the correct order for workflow presets
        _ALL_PIPELINE_PARAMS_COMPONENTS_ = [
            # Upscale
            tb_upscale_model_select, tb_upscale_factor_slider, tb_upscale_tile_size_radio,
            tb_upscale_enhance_face_checkbox, tb_denoise_strength_slider,
            tb_upscale_use_streaming_checkbox, # <-- ADDED UPSCALE STREAMING CHECKBOX
            # Frame Adjust
            tb_process_fps_mode, tb_process_speed_factor,
            tb_frames_use_streaming_checkbox, # <-- ADDED FRAME ADJUST STREAMING CHECKBOX
            # Loop
            tb_loop_type_select, tb_num_loops_slider,
            # Filters
            *_ORDERED_FILTER_SLIDERS_,
            # Export
            tb_export_format_radio, tb_export_quality_slider, tb_export_resize_slider
        ]
        
        # The list of all inputs for the main pipeline execution
        _ALL_PIPELINE_INPUTS_ = [
            tb_active_tab_index_storage,
            tb_pipeline_steps_chkbox,
            # Inputs
            tb_input_video_component, tb_batch_input_files,
            # Parameters
            *_ALL_PIPELINE_PARAMS_COMPONENTS_
        ]

        # --- NEW: Workflow Preset Event Handlers ---
        tb_workflow_save_btn.click(
            fn=tb_handle_save_workflow_preset,
            inputs=[tb_workflow_preset_name_input, tb_pipeline_steps_chkbox, *_ALL_PIPELINE_PARAMS_COMPONENTS_],
            outputs=[tb_workflow_preset_select, tb_workflow_preset_name_input, tb_message_output]
        )
>>>>>>> c0dcf3e5

        # The list of outputs for loading must include the name box, then ALL controls in the correct order
        _WORKFLOW_LOAD_OUTPUTS_ = [
            tb_workflow_preset_name_input, # First output is the name box
            tb_pipeline_steps_chkbox,      # Second is the checkbox group
            *_ALL_PIPELINE_PARAMS_COMPONENTS_, # Then all the parameter controls
            tb_message_output              # Finally, the message box
        ]
        tb_workflow_preset_select.change(
            fn=tb_handle_load_workflow_preset,
            inputs=[tb_workflow_preset_select],
            outputs=_WORKFLOW_LOAD_OUTPUTS_
        )
        tb_workflow_delete_btn.click(
            fn=tb_handle_delete_workflow_preset,
            inputs=[tb_workflow_preset_name_input],
            # This list now also needs the dropdown prepended
            outputs=[tb_workflow_preset_select, *_WORKFLOW_LOAD_OUTPUTS_]
        )
        tb_workflow_reset_btn.click(
            fn=tb_handle_reset_workflow_to_defaults,
            inputs=None,
            # The outputs list now starts with the dropdown, followed by the standard load outputs
            outputs=[tb_workflow_preset_select, *_WORKFLOW_LOAD_OUTPUTS_]
        )
        # --- End Workflow Preset Handlers ---

        tb_start_pipeline_btn.click(
            fn=tb_handle_start_pipeline,
            inputs=_ALL_PIPELINE_INPUTS_,
            outputs=[tb_processed_video_output, tb_message_output]
        )
        # Listen for tab changes and update the state component
        tb_input_tabs.select(
            fn=tb_update_active_tab_index,
            inputs=None,  # evt is passed implicitly
            outputs=[tb_active_tab_index_storage]  # Only update the state, not the message box
        )

        # --- SINGLE VIDEO HANDLERS ---
        tb_input_video_component.upload(fn=lambda: (tb_message_mgr.clear() or tb_update_messages(), None), outputs=[tb_message_output, tb_video_analysis_output])
        tb_input_video_component.clear(fn=lambda: (tb_message_mgr.clear() or tb_update_messages(), None, None), outputs=[tb_message_output, tb_video_analysis_output, tb_processed_video_output])

        tb_analyze_button.click(
            fn=tb_handle_analyze_video,
            inputs=[tb_input_video_component],
            outputs=[tb_message_output, tb_video_analysis_output, tb_analysis_accordion]
        )
        tb_process_frames_btn.click(
            fn=tb_handle_process_frames, 
            inputs=[tb_input_video_component, tb_process_fps_mode, tb_process_speed_factor, tb_frames_use_streaming_checkbox], # <-- ADDED HERE
            outputs=[tb_processed_video_output, tb_message_output]
        )
        
        tb_create_loop_btn.click(fn=tb_handle_create_loop, inputs=[tb_input_video_component, tb_loop_type_select, tb_num_loops_slider], outputs=[tb_processed_video_output, tb_message_output])

        tb_filter_preset_select.change(
            fn=lambda preset_name_from_dropdown: (preset_name_from_dropdown, *tb_update_filter_sliders_from_preset(preset_name_from_dropdown)),
            inputs=[tb_filter_preset_select], outputs=[tb_new_preset_name_input] + _ORDERED_FILTER_SLIDERS_
        )
        tb_apply_filters_btn.click(fn=tb_handle_apply_filters, inputs=[tb_input_video_component] + _ORDERED_FILTER_SLIDERS_, outputs=[tb_processed_video_output, tb_message_output])
        tb_save_preset_btn.click(fn=tb_handle_save_user_preset, inputs=[tb_new_preset_name_input] + _ORDERED_FILTER_SLIDERS_, outputs=[tb_filter_preset_select, tb_message_output, tb_new_preset_name_input])
        tb_delete_preset_btn.click(fn=tb_handle_delete_user_preset, inputs=[tb_new_preset_name_input], outputs=[tb_filter_preset_select, tb_message_output, tb_new_preset_name_input] + _ORDERED_FILTER_SLIDERS_)
        tb_reset_filters_btn.click(fn=tb_handle_reset_all_filters, inputs=None, outputs=[tb_filter_preset_select, tb_new_preset_name_input, *_ORDERED_FILTER_SLIDERS_, tb_message_output])

        tb_use_processed_as_input_btn.click(
            fn=tb_handle_use_processed_as_input,
            inputs=[tb_processed_video_output],
            outputs=[tb_input_video_component, tb_message_output, tb_video_analysis_output]
        )

        tb_upscale_video_btn.click(
            fn=tb_handle_upscale_video,
            inputs=[tb_input_video_component, tb_upscale_model_select, tb_upscale_factor_slider, tb_upscale_tile_size_radio, tb_upscale_enhance_face_checkbox, tb_denoise_strength_slider, tb_upscale_use_streaming_checkbox],
            outputs=[tb_processed_video_output, tb_message_output]
        )
        tb_upscale_model_select.change(
            fn=tb_get_model_info_and_update_scale_slider, inputs=[tb_upscale_model_select],
            outputs=[tb_selected_model_scale_display, tb_upscale_factor_slider, tb_denoise_strength_slider]
        )

        # --- Frames Studio Event Handlers ---
        tb_extract_frames_btn.click(
            fn=tb_handle_extract_frames, inputs=[tb_input_video_component, tb_extract_rate_slider], outputs=[tb_message_output]
        ).then(
            fn=tb_handle_refresh_extracted_folders, inputs=None,
            outputs=[tb_extracted_folders_dropdown, tb_message_output, tb_clear_selected_folder_btn, tb_frames_gallery, tb_frame_info_box]
        )
        tb_refresh_extracted_folders_btn.click(
            fn=tb_handle_refresh_extracted_folders, inputs=None,
            outputs=[tb_extracted_folders_dropdown, tb_message_output, tb_clear_selected_folder_btn, tb_frames_gallery, tb_frame_info_box]
        )
        tb_extracted_folders_dropdown.change(
            fn=lambda selection: gr.update(interactive=bool(selection)),
            inputs=[tb_extracted_folders_dropdown], outputs=[tb_clear_selected_folder_btn]
        )
        tb_clear_selected_folder_btn.click(
            fn=tb_handle_clear_selected_folder,
            inputs=[tb_extracted_folders_dropdown],
            outputs=[
                tb_message_output,
                tb_extracted_folders_dropdown,
                tb_frames_gallery,
                tb_frame_info_box,
                tb_save_selected_frame_btn,
                tb_delete_selected_frame_btn
            ]
        ).then(
            fn=lambda selection: gr.update(interactive=bool(selection)),
            inputs=[tb_extracted_folders_dropdown],
            outputs=[tb_clear_selected_folder_btn]
        )

        tb_load_frames_to_studio_btn.click(
            fn=tb_handle_load_frames_to_studio,
            inputs=[tb_extracted_folders_dropdown],
            outputs=[tb_message_output, tb_frames_gallery, tb_frame_info_box]
        )
        tb_frames_gallery.select(
            fn=tb_handle_frame_select,
            inputs=None, # evt_data is passed implicitly
            outputs=[tb_frame_info_box, tb_save_selected_frame_btn, tb_delete_selected_frame_btn]
        )
        tb_delete_selected_frame_btn.click(
            fn=tb_handle_delete_and_refresh_gallery,
            inputs=[tb_extracted_folders_dropdown, tb_frame_info_box],
            outputs=[
                tb_frames_gallery,
                tb_frame_info_box,
                tb_save_selected_frame_btn,
                tb_delete_selected_frame_btn,
                tb_message_output
            ]
        )        
        tb_save_selected_frame_btn.click(
            fn=tb_handle_save_selected_frame,
            inputs=[tb_extracted_folders_dropdown, tb_frame_info_box],
            outputs=[tb_message_output, tb_frame_info_box]
        )
        tb_clear_gallery_btn.click(
            fn=lambda: (None, "Click a frame in the gallery above to select it.", gr.update(interactive=False), gr.update(interactive=False)),
            inputs=None,
            outputs=[
                tb_frames_gallery,
                tb_frame_info_box,
                tb_save_selected_frame_btn,
                tb_delete_selected_frame_btn
            ]
        )        
        tb_reassemble_frames_btn.click(
            fn=tb_handle_reassemble_frames,
            inputs=[tb_extracted_folders_dropdown, tb_reassemble_output_fps, tb_reassemble_video_name_input],
            outputs=[tb_processed_video_output, tb_message_output]
        )
        
        tb_join_videos_btn.click(
            fn=tb_handle_join_videos,
            # Add the new textbox to the inputs list
            inputs=[tb_join_videos_input, tb_join_video_name_input],
            outputs=[tb_processed_video_output, tb_message_output]
        )
        
        tb_export_video_btn.click(
            fn=tb_handle_export_video,
            inputs=[
                tb_input_video_component, # The video to process
                tb_export_format_radio,
                tb_export_quality_slider,
                tb_export_resize_slider,
                tb_export_name_input
            ],
            # The outputs now include the video player.
            outputs=[tb_processed_video_output, tb_message_output]
        )
        
        # --- Other System Handlers ---
        tb_open_folder_button.click(fn=lambda: tb_processor.tb_open_output_folder() or tb_update_messages(), outputs=[tb_message_output])
        tb_monitor_toggle_checkbox.change(fn=lambda is_enabled: gr.update(visible=is_enabled), inputs=[tb_monitor_toggle_checkbox], outputs=[tb_resource_monitor_output])
        tb_monitor_timer = gr.Timer(2, active=True)
        tb_monitor_timer.tick(fn=tb_handle_update_monitor, inputs=[tb_monitor_toggle_checkbox], outputs=[tb_resource_monitor_output])
        tb_delete_studio_transformer_btn.click(fn=tb_handle_delete_studio_transformer, inputs=[], outputs=[tb_message_output])
        tb_manual_save_btn.click(fn=tb_handle_manually_save_video, inputs=[tb_processed_video_output], outputs=[tb_processed_video_output, tb_message_output])

        def tb_handle_autosave_toggle(autosave_is_on_ui_value):
            settings_instance.set("toolbox_autosave_enabled", autosave_is_on_ui_value)
            tb_processor.set_autosave_mode(autosave_is_on_ui_value)
            return {
                tb_manual_save_btn: gr.update(visible=not autosave_is_on_ui_value),
                tb_message_output: gr.update(value=tb_update_messages())
            }
        tb_autosave_checkbox.change(fn=tb_handle_autosave_toggle, inputs=[tb_autosave_checkbox], outputs=[tb_manual_save_btn, tb_message_output])
        tb_clear_temp_button.click(fn=tb_handle_clear_temp_files, inputs=None, outputs=[tb_processed_video_output, tb_message_output])

    return tb_toolbox_ui_main_container, tb_input_video_component
 
 
# --- Main execution block for standalone mode ---

if __name__ == "__main__":
    import argparse

    def launch_standalone():
        """Creates and launches the Gradio interface for the toolbox when run as a script."""
        
        # 1. Setup and parse command-line arguments, similar to studio.py
        parser = argparse.ArgumentParser(description="Run FramePack Toolbox in Standalone Mode")
        parser.add_argument('--share', action='store_true', help="Enable Gradio sharing link")
        parser.add_argument("--server", type=str, default='127.0.0.1', help="Server name to launch on (default: 127.0.0.1)")
        parser.add_argument("--port", type=int, required=False, help="Server port to launch on (default: 7860)")
        parser.add_argument("--inbrowser", action='store_true', help="Automatically open in browser")
        args = parser.parse_args()

        # 2. Define custom CSS
        css = """
        /* hide the gr.Video source selection bar for tb_input_video_component */
        #toolbox-video-player .source-selection {
            display: none !important;
        }
        /* control sizing for gr.Video components */    
        .video-size video {
            max-height: 60vh;
            min-height: 300px !important;
            object-fit: contain;
        }
        /* NEW: Closes the gap between input tabs and the pipeline accordion below them */
        #pipeline-controls-wrapper {
            margin-top: -15px !important; /* Adjust this value to get the perfect "snug" fit */
        }
        /* --- NEW CSS RULE FOR GALLERY SCROLLING --- */
        #gallery-scroll-wrapper {
            max-height: 600px; /* Set your desired fixed height */
            overflow-y: auto;   /* Add a scrollbar only when needed */
        }
        /* ---  --- */
        #toolbox-start-pipeline-btn {
            margin-top: -14px !important; /* Adjust this value to get the perfect alignment */
        }
        .small-text-info {
            font-size: 0.6rem !important; /* Start with a more reasonable size */
        }
        """

        # 3. Get the output directory path from the existing settings instance
        output_dir_from_settings = settings_instance.get("output_dir")
        allowed_paths = [output_dir_from_settings]
        print(f"Gradio server will be allowed to access path: {output_dir_from_settings}")

        # 4. Create the Gradio interface
        with gr.Blocks(title="FramePack Toolbox (Standalone)", css=css) as block:
            gr.Markdown("#  FramePack Post-processing Toolbox (Standalone Mode)")
            gr.Markdown(
                "This is the standalone version of the toolbox. "
                "Upload a video to the 'Upload Video' component to begin. "
                "The 'Unload Studio Model' button will have no effect in this mode."
            )
            
            tb_create_video_toolbox_ui()
        print(f"Launching Toolbox server. Access it at http://{args.server}:{args.port if args.port else 7860}")
        block.launch(
            server_name=args.server,
            
        # 5. Launch the Gradio app with all the configured arguments
            server_port=args.port,
            share=args.share,
            inbrowser=args.inbrowser,
            allowed_paths=allowed_paths
        )

    # Call the launch function
    launch_standalone()<|MERGE_RESOLUTION|>--- conflicted
+++ resolved
@@ -1255,12 +1255,7 @@
                         info="Values < 1.0 slow down the video, values > 1.0 speed it up. Affects video and audio."
                     )
 
-<<<<<<< HEAD
-            with gr.TabItem("🎨 Video Filters (FFmpeg)"):
-                gr.Markdown("Apply visual enhancements using FFmpeg filters.")
-=======
                 tb_process_frames_btn = gr.Button("🚀 Process Frames", variant="primary")
->>>>>>> c0dcf3e5
 
             with gr.TabItem("🎨 Video Filters (FFmpeg)"):
                 with gr.Row():
@@ -1301,23 +1296,6 @@
                         with gr.Row():
                             tb_reset_filters_btn = gr.Button("🔄 Reset All Sliders to 'None' Preset")
                             
-<<<<<<< HEAD
-            with gr.TabItem("🎞️ Frame Adjust (Speed & Interpolation)"):
-                gr.Markdown("Adjust video speed and interpolate frames using RIFE AI.")
-                tb_process_fps_mode = gr.Radio(
-                    choices=["No Interpolation", "2x RIFE Interpolation"],
-                    value="No Interpolation",
-                    label="RIFE Frame Interpolation",
-                    info="Select '2x RIFE Interpolation' to double the frame rate, creating smoother motion."
-                )
-                tb_process_speed_factor = gr.Slider(
-                    minimum=0.25, maximum=4.0, step=0.05, value=1.0, label="Adjust Video Speed Factor",
-                    info="Values < 1.0 slow down the video, values > 1.0 speed it up. Affects video and audio."
-                )
-                tb_process_frames_btn = gr.Button("🚀 Process Frames", variant="primary")
-
-=======
->>>>>>> c0dcf3e5
             with gr.TabItem("🔄 Video Loop"):
                 with gr.Row():
                     gr.Markdown("Create looped or ping-pong versions of the video.")
@@ -1559,8 +1537,6 @@
         tb_open_folder_button = gr.Button("📁 Open Output Folder", scale=4)
         tb_clear_temp_button = gr.Button("🗑️ Clear Temporary Files", variant="stop", scale=1)
 
-<<<<<<< HEAD
-=======
         # --- Event Handlers ---
 
         _ORDERED_FILTER_SLIDERS_ = [
@@ -1602,7 +1578,6 @@
             inputs=[tb_workflow_preset_name_input, tb_pipeline_steps_chkbox, *_ALL_PIPELINE_PARAMS_COMPONENTS_],
             outputs=[tb_workflow_preset_select, tb_workflow_preset_name_input, tb_message_output]
         )
->>>>>>> c0dcf3e5
 
         # The list of outputs for loading must include the name box, then ALL controls in the correct order
         _WORKFLOW_LOAD_OUTPUTS_ = [
